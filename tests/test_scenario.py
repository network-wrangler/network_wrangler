--- conflicted
+++ resolved
@@ -50,12 +50,7 @@
     for k, v in project_card.__dict__.items():
         assert v == test_card.__dict__[k]
 
-<<<<<<< HEAD
-
-=======
->>>>>>> 99bba3cf
 def test_scenario_conflicts(request):
-
     project_cards_list = []
     project_cards_list.append(
         ProjectCard.read(
@@ -259,10 +254,6 @@
 
 
 @pytest.mark.parametrize("test_spec", query_tests)
-<<<<<<< HEAD
-=======
-
->>>>>>> 99bba3cf
 def test_query_builder(request, test_spec):
     selection, answer = test_spec
 
