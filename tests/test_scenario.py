"""Tests related to scenarios.

Run just the tests labeled scenario using `pytest tests/test_scenario.py`
To run with print statments, use `pytest -s tests/test_scenario.py`
"""

import os
import copy
import sys
import subprocess

import pytest

from projectcard import read_card, write_card, ProjectCard
from network_wrangler.scenario import create_scenario
from network_wrangler.scenario import (
    ScenarioConflictError,
    ScenarioCorequisiteError,
    ScenarioPrerequisiteError,
)
from network_wrangler.logger import WranglerLogger


def test_project_card_read(request, stpaul_card_dir):
    WranglerLogger.info(f"--Starting: {request.node.name}")

    in_file = os.path.join(stpaul_card_dir, "road.prop_change.simple.yml")
    project_card = read_card(in_file)
    WranglerLogger.debug(project_card)
    assert project_card.change_type == "roadway_property_change"
    WranglerLogger.info(f"--Finished: {request.node.name}")


def test_project_card_write(request, stpaul_card_dir, scratch_dir):
    WranglerLogger.info(f"--Starting: {request.node.name}")

    in_file = os.path.join(stpaul_card_dir, "road.prop_change.simple.yml")
    outfile = os.path.join(scratch_dir, "t_simple_roadway_attribute_change.yml")
    project_card = read_card(in_file)
    write_card(project_card, outfile)
    test_card = read_card(in_file)
    for k, v in project_card.__dict__.items():
        assert v == test_card.__dict__[k]

    WranglerLogger.info(f"--Finished: {request.node.name}")


def test_scenario_conflicts(request, stpaul_card_dir):
    WranglerLogger.info(f"--Starting: {request.node.name}")

    project_a = ProjectCard({"project": "project a", "dependencies": {"conflicts": ["project b"]}})
    project_b = ProjectCard(
        {
            "project": "project b",
        }
    )

    project_card_list = [project_a, project_b]
    scen = create_scenario(base_scenario={}, project_card_list=project_card_list, validate=False)

    # should raise an error whenever calling queued projects or when applying them.
    with pytest.raises(ScenarioConflictError):
        WranglerLogger.info(scen.queued_projects)

    with pytest.raises(ScenarioConflictError):
        scen.apply_all_projects()

    WranglerLogger.info(f"--Finished: {request.node.name}")


def test_scenario_corequisites(request):
    WranglerLogger.info(f"--Starting: {request.node.name}")

    project_a = ProjectCard(
        {
            "project": "project a",
            "dependencies": {"corequisites": ["project b", "project c"]},
        }
    )
    project_b = ProjectCard(
        {
            "project": "project b",
        }
    )

    project_card_list = [project_a, project_b]
    scen = create_scenario(base_scenario={}, project_card_list=project_card_list, validate=False)

    # should raise an error whenever calling queued projects or when applying them.
    with pytest.raises(ScenarioCorequisiteError):
        WranglerLogger.info(scen.queued_projects)

    with pytest.raises(ScenarioCorequisiteError):
        scen.apply_all_projects()
    WranglerLogger.info(f"--Finished: {request.node.name}")


def test_scenario_prerequisites(request):
    """Shouldn't be able to apply projects if they don't have their pre-requisites applied first."""
    WranglerLogger.info(f"--Starting: {request.node.name}")

    project_a = ProjectCard(
        {"project": "project a", "dependencies": {"prerequisites": ["project b"]}}
    )

    project_b = ProjectCard(
        {"project": "project b", "dependencies": {"prerequisites": ["project c"]}}
    )

    project_c = ProjectCard({"project": "project c"})

    project_d = ProjectCard(
        {"project": "project d", "dependencies": {"prerequisites": ["project b"]}}
    )
    scen = create_scenario(base_scenario={}, project_card_list=[project_a], validate=False)

    # should raise an error whenever calling queued projects or when applying them.
    with pytest.raises(ScenarioPrerequisiteError):
        WranglerLogger.info(scen.queued_projects)

    with pytest.raises(ScenarioPrerequisiteError):
        scen.apply_all_projects()

    # add other projects...
    scen.add_project_cards([project_b, project_c, project_d], validate=False)

    # if apply a project singuarly, it should also fail if it doesn't have prereqs
    with pytest.raises(ScenarioPrerequisiteError):
        scen.apply_projects(["project b"])

    WranglerLogger.info(f"--Finished: {request.node.name}")


def test_project_sort(request):
    """Make sure projects sort correctly before being applied."""
    WranglerLogger.info(f"--Starting: {request.node.name}")
    project_a = ProjectCard(
        {"project": "project a", "dependencies": {"prerequisites": ["project b"]}}
    )

    project_b = ProjectCard(
        {"project": "project b", "dependencies": {"prerequisites": ["project c"]}}
    )

    project_c = ProjectCard({"project": "project c"})

    project_d = ProjectCard(
        {
            "project": "project d",
            "dependencies": {"prerequisites": ["project b", "project a"]},
        }
    )

    expected_project_queue = ["project c", "project b", "project a", "project d"]

    scen = create_scenario(
        base_scenario={},
        project_card_list=[project_a, project_b, project_c, project_d],
        validate=False,
    )

    WranglerLogger.debug(f"scen.queued_projects: {scen.queued_projects}")
    assert list(scen.queued_projects) == expected_project_queue

    WranglerLogger.info(f"--Finished: {request.node.name}")


<<<<<<< HEAD
@pytest.mark.menow
def test_apply_summary_wrappers(request, stpaul_card_dir, stpaul_base_scenario):
=======
def test_apply_summary_wrappers(request, stpaul_card_dir, stpaul_net, stpaul_transit_net):
>>>>>>> 55c3350b
    WranglerLogger.info(f"--Starting: {request.node.name}")

    stpaul_base_scenario = {
        "road_net": copy.deepcopy(stpaul_net),
        "transit_net": copy.deepcopy(stpaul_transit_net),
    }

<<<<<<< HEAD
    project_card_path_list = [
        os.path.join(stpaul_card_dir, filename) for filename in card_files
    ]

    my_scenario = Scenario.create_scenario(
        base_scenario=stpaul_base_scenario,
        project_card_file_list=project_card_path_list,
=======
    card_files = [
        "road.prop_change.multiple.yml",
        "road.managed_lane.simple.yml",
    ]

    project_card_path_list = [os.path.join(stpaul_card_dir, filename) for filename in card_files]

    my_scenario = create_scenario(
        base_scenario=stpaul_base_scenario,
        project_card_filepath=project_card_path_list,
>>>>>>> 55c3350b
    )

    my_scenario.apply_all_projects()

    WranglerLogger.debug(my_scenario.summarize())

    WranglerLogger.info(f"--Finished: {request.node.name}")


def test_scenario_building_from_script(request):
    WranglerLogger.info(f"--Starting: {request.node.name}")

    config_file = os.path.join(os.getcwd(), "examples", "config_1.yml")
    # config_file = os.path.join(os.getcwd(),"example","config_2.yml")
    script_to_run = os.path.join(os.getcwd(), "scripts", "build_scenario.py")

    # replace backward slash with forward slash
    config_file = config_file.replace(os.sep, "/")
    script_to_run = script_to_run.replace(os.sep, "/")

    # print(config_file)
    # print(script_to_run)

    p = subprocess.Popen([sys.executable, script_to_run, config_file])
    p.communicate()  # wait for the subprocess call to finish

    WranglerLogger.info(f"--Finished: {request.node.name}")<|MERGE_RESOLUTION|>--- conflicted
+++ resolved
@@ -165,12 +165,7 @@
     WranglerLogger.info(f"--Finished: {request.node.name}")
 
 
-<<<<<<< HEAD
-@pytest.mark.menow
-def test_apply_summary_wrappers(request, stpaul_card_dir, stpaul_base_scenario):
-=======
 def test_apply_summary_wrappers(request, stpaul_card_dir, stpaul_net, stpaul_transit_net):
->>>>>>> 55c3350b
     WranglerLogger.info(f"--Starting: {request.node.name}")
 
     stpaul_base_scenario = {
@@ -178,15 +173,6 @@
         "transit_net": copy.deepcopy(stpaul_transit_net),
     }
 
-<<<<<<< HEAD
-    project_card_path_list = [
-        os.path.join(stpaul_card_dir, filename) for filename in card_files
-    ]
-
-    my_scenario = Scenario.create_scenario(
-        base_scenario=stpaul_base_scenario,
-        project_card_file_list=project_card_path_list,
-=======
     card_files = [
         "road.prop_change.multiple.yml",
         "road.managed_lane.simple.yml",
@@ -197,7 +183,6 @@
     my_scenario = create_scenario(
         base_scenario=stpaul_base_scenario,
         project_card_filepath=project_card_path_list,
->>>>>>> 55c3350b
     )
 
     my_scenario.apply_all_projects()
