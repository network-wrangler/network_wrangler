--- conflicted
+++ resolved
@@ -68,7 +68,6 @@
         f.unlink()
 
 
-
 @pytest.fixture(scope="session")
 def stpaul_card_dir(stpaul_ex_dir):
     return Path(stpaul_ex_dir) / "project_cards"
@@ -105,16 +104,9 @@
 
 @pytest.fixture(scope="module")
 def stpaul_transit_net(stpaul_ex_dir):
-<<<<<<< HEAD
-    from network_wrangler import TransitNetwork
-
-    return TransitNetwork.read(stpaul_ex_dir)
-=======
     from network_wrangler import load_transit
 
     return load_transit(stpaul_ex_dir)
-
->>>>>>> 55c3350b
 
 
 @pytest.fixture(scope="module")
