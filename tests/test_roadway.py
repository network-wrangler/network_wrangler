import os
import json
from geopandas import GeoDataFrame
import pytest
from network_wrangler import RoadwayNetwork
from network_wrangler import ProjectCard
import time
import numpy as np
import pandas as pd
import networkx as nx

pd.set_option("display.max_rows", 500)
pd.set_option("display.max_columns", 500)
pd.set_option("display.width", 50000)

"""
Run just the tests labeled basic using `pytest -m roadway`
To run with print statments, use `pytest -s -m roadway`
"""

STPAUL_DIR = os.path.join(
    os.path.dirname(os.path.dirname(os.path.realpath(__file__))), "examples", "stpaul"
)
STPAUL_SHAPE_FILE = os.path.join(STPAUL_DIR, "shape.geojson")
STPAUL_LINK_FILE = os.path.join(STPAUL_DIR, "link.json")
STPAUL_NODE_FILE = os.path.join(STPAUL_DIR, "node.geojson")

SMALL_DIR = os.path.join(
    os.path.dirname(os.path.dirname(os.path.realpath(__file__))), "examples", "single"
)
SMALL_SHAPE_FILE = os.path.join(SMALL_DIR, "shape.geojson")
SMALL_LINK_FILE = os.path.join(SMALL_DIR, "link.json")
SMALL_NODE_FILE = os.path.join(SMALL_DIR, "node.geojson")

SCRATCH_DIR = os.path.join(
    os.path.dirname(os.path.dirname(os.path.realpath(__file__))), "scratch"
)


def _read_small_net():
    net = RoadwayNetwork.read(
        link_file=SMALL_LINK_FILE,
        node_file=SMALL_NODE_FILE,
        shape_file=SMALL_SHAPE_FILE,
        fast=True,
    )
    return net


def _read_stpaul_net():
    net = RoadwayNetwork.read(
        link_file=STPAUL_LINK_FILE,
        node_file=STPAUL_NODE_FILE,
        shape_file=STPAUL_SHAPE_FILE,
        fast=True,
    )
    return net


@pytest.mark.roadway
@pytest.mark.travis
def test_roadway_read_write(request):
    print("\n--Starting:", request.node.name)

    out_prefix = "t_readwrite"
    out_shape_file = os.path.join(SCRATCH_DIR, out_prefix + "_" + "shape.geojson")
    out_link_file = os.path.join(SCRATCH_DIR, out_prefix + "_" + "link.json")
    out_node_file = os.path.join(SCRATCH_DIR, out_prefix + "_" + "node.geojson")

    time0 = time.time()

    net = RoadwayNetwork.read(
        link_file=SMALL_LINK_FILE,
        node_file=SMALL_NODE_FILE,
        shape_file=SMALL_SHAPE_FILE,
        fast=True,
    )
    time1 = time.time()
    print("Writing to: {}".format(SCRATCH_DIR))
    net.write(filename=out_prefix, path=SCRATCH_DIR)
    time2 = time.time()
    net_2 = RoadwayNetwork.read(
        link_file=out_link_file, node_file=out_node_file, shape_file=out_shape_file
    )
    time3 = time.time()

    read_time1 = time1 - time0
    read_time2 = time3 - time2
    write_time = time2 - time1

    print("TIME, read (w/out valdiation, with): {},{}".format(read_time1, read_time2))
    print("TIME, write:{}".format(write_time))
    """
    # right now don't have a good way of ignoring differences in rounding
    with open(shape_file, 'r') as s1:
        og_shape = json.loads(s1.read())
        #og_shape.replace('\r', '').replace('\n', '').replace(' ','')
    with open(os.path.join('scratch','t_readwrite_shape.geojson'), 'r')  as s2:
        new_shape = json.loads(s2.read())
        #new_shape.replace('\r', '').replace('\n', '').replace(' ','')
    assert(og_shape==new_shape)
    """


@pytest.mark.roadway
@pytest.mark.travis
def test_quick_roadway_read_write(request):
    print("\n--Starting:", request.node.name)

    out_prefix = "t_readwrite"
    out_shape_file = os.path.join(SCRATCH_DIR, out_prefix + "_" + "shape.geojson")
    out_link_file = os.path.join(SCRATCH_DIR, out_prefix + "_" + "link.json")
    out_node_file = os.path.join(SCRATCH_DIR, out_prefix + "_" + "node.geojson")
    net = RoadwayNetwork.read(
        link_file=SMALL_LINK_FILE,
        node_file=SMALL_NODE_FILE,
        shape_file=SMALL_SHAPE_FILE,
        fast=True,
    )
    net.write(filename=out_prefix, path=SCRATCH_DIR)
    net_2 = RoadwayNetwork.read(
        link_file=out_link_file, node_file=out_node_file, shape_file=out_shape_file
    )
    print("--Finished:", request.node.name)


@pytest.mark.parametrize(
    "selection",
    [
        { # SELECTION 1
            "link": [{"name": ["6th", "Sixth", "sixth"]}],
            "A": {"osm_node_id": "187899923"},
            "B": {"osm_node_id": "187865924"},
            "answer": ["187899923", "187858777", "187923585", "187865924"],
        },
        { # SELECTION 2
            "link": [{"name": ["6th", "Sixth", "sixth"]}],
            "A": {"osm_node_id": "187899923"},  # start searching for segments at A
            "B": {"osm_node_id": "187942339"},
        },
        { # SELECTION 3
            "link": [{"name": ["6th", "Sixth", "sixth"]}, {"lanes": [1, 2]}],
            "A": {"osm_node_id": "187899923"},  # start searching for segments at A
            "B": {"osm_node_id": "187942339"},
        },
        { # SELECTION 4
            "link": [{"name": ["I 35E"]}],
            "A": {"osm_node_id": "961117623"},  # start searching for segments at A
            "B": {"osm_node_id": "2564047368"},
        },
        { # SELECTION 5
            "link": [
                {"name": ["6th", "Sixth", "sixth"]},
                {"model_link_id": [2846, 2918]},
                {"lanes": [1, 2]},
            ]
        },
    ],
)
@pytest.mark.roadway
@pytest.mark.travis
def test_select_roadway_features(request, selection):
    print("\n--Starting:", request.node.name)
    net = _read_stpaul_net()
    print("--->", selection)
    net.select_roadway_features(selection)

    print("building a selection key")
    sel_key = net.build_selection_key(selection)

    print("Features selected:", len(net.selections[sel_key]["selected_links"]))
    selected_link_indices = net.selections[sel_key]["selected_links"].index.tolist()
    if "answer" in selection.keys():
        print("Comparing answer")
        selected_nodes = [str(selection["A"]["osm_node_id"])] + net.links_df.loc[
            selected_link_indices, "v"
        ].tolist()
        # print("Nodes selected: ",selected_nodes)
        # print("Expected Answer: ", sel["answer"])
        assert set(selected_nodes) == set(selection["answer"])

    print("--Finished:", request.node.name)


@pytest.mark.roadway
@pytest.mark.travis
def test_select_roadway_features_from_projectcard(request):
    print("\n--Starting:", request.node.name)
    net = _read_stpaul_net()
    print("Reading project card ...")
    project_card_name = "3_multiple_roadway_attribute_change.yml"

    project_card_path = os.path.join(STPAUL_DIR, "project_cards", project_card_name)
    project_card = ProjectCard.read(project_card_path)

    print("Selecting roadway features ...")
    sel = project_card.facility
    selected_link_indices = net.select_roadway_features(sel)
    print("Features selected:", len(selected_link_indices))

    print("--Finished:", request.node.name)


@pytest.mark.parametrize(
    "apply_feature_change_project_card",
    [
        "1_simple_roadway_attribute_change.yml",
        "2_multiple_roadway.yml",
        "3_multiple_roadway_attribute_change.yml",
    ],
)
@pytest.mark.elo
@pytest.mark.roadway
@pytest.mark.travis
def test_apply_roadway_feature_change(request, apply_feature_change_project_card):
    print("\n--Starting:", request.node.name)
    my_net = _read_stpaul_net()
    print("Reading project card", apply_feature_change_project_card, "...")
    project_card_path = os.path.join(
        STPAUL_DIR, "project_cards", apply_feature_change_project_card
    )
    project_card = ProjectCard.read(project_card_path)

    print("Selecting roadway features ...")
    selected_link_indices = my_net.select_roadway_features(project_card.facility)

    attributes_to_update = [p["property"] for p in project_card.properties if p["property"] in my_net.links_df.columns]
    orig_links = my_net.links_df.loc[selected_link_indices, attributes_to_update]
    print("Original Links:\n", orig_links)

    my_net.apply_roadway_feature_change(
        my_net.select_roadway_features(project_card.facility), project_card.properties
    )

    rev_links = my_net.links_df.loc[selected_link_indices, attributes_to_update]
    print("Revised Links:\n", rev_links)

    print("--Finished:", request.node.name)


@pytest.mark.roadway
@pytest.mark.travis
def test_add_managed_lane(request):
    print("\n--Starting:", request.node.name)
    net = _read_stpaul_net()
    print("Reading project card ...")
    project_card_name = "5_managed_lane.yml"
    project_card_path = os.path.join(STPAUL_DIR, "project_cards", project_card_name)
    project_card = ProjectCard.read(project_card_path)

    print("Selecting roadway features ...")
    selected_link_indices = net.select_roadway_features(project_card.facility)

    attributes_to_update = [p["property"] for p in project_card.properties]
    orig_links = net.links_df.loc[
        selected_link_indices, net.links_df.columns.intersection(attributes_to_update)
    ]
    print("Original Links:\n", orig_links)

    net.apply_managed_lane_feature_change(
        net.select_roadway_features(project_card.facility), project_card.properties
    )

    rev_links = net.links_df.loc[selected_link_indices, attributes_to_update]
    print("Revised Links:\n", rev_links)

    net.write(filename="test_ml", path=SCRATCH_DIR)

    print("--Finished:", request.node.name)


@pytest.mark.roadway
@pytest.mark.travis
def test_add_managed_lane_complex(request):
    print("\n--Starting:", request.node.name)
    net = _read_stpaul_net()
    print("Reading project card ...")
    project_card_name = "broken_parallel_managed_lane.yml"
    project_card_path = os.path.join(STPAUL_DIR, "project_cards", project_card_name)
    project_card = ProjectCard.read(project_card_path)
    print("Selecting roadway features ...")
    selected_link_indices = net.select_roadway_features(project_card.facility)

    attributes_to_update = [p["property"] for p in project_card.properties]

    orig_links = net.links_df.loc[
        selected_link_indices, net.links_df.columns.intersection(attributes_to_update)
    ]
    print("Original Links:\n", orig_links)

    net.apply_managed_lane_feature_change(
        net.select_roadway_features(project_card.facility), project_card.properties
    )

    rev_links = net.links_df.loc[selected_link_indices, attributes_to_update]
    print("Revised Links:\n", rev_links)

    net.write(filename="test_ml", path=SCRATCH_DIR)

    print("--Finished:", request.node.name)


@pytest.mark.roadway
@pytest.mark.travis
def test_add_adhoc_field(request):
    """
    Makes sure new fields can be added in the API and be saved and read in again.
    """
    print("\n--Starting:", request.node.name)
    net = _read_stpaul_net()
    net.links_df["my_ad_hoc_field"] = 22.5

    print("Network with field...\n ", net.links_df["my_ad_hoc_field"][0:5])

    assert net.links_df["my_ad_hoc_field"][0] == 22.5

@pytest.mark.roadway
@pytest.mark.travis
def test_add_adhoc_managed_lane_field(request):
    """
    Makes sure new fields can be added to the network for managed lanes that get moved there.
    """
    print("\n--Starting:", request.node.name)
    net = _read_small_net()

    facility = {"link": [{"model_link_id": 224}]}
    selected_link_indices = net.select_roadway_features(facility)
    net.links_df["ML_my_ad_hoc_field"] = 0
    net.links_df["ML_my_ad_hoc_field"].loc[selected_link_indices] = 22.5
    net.links_df["ML_lanes"] = 0
    net.links_df["ML_lanes"].loc[selected_link_indices] = 1
    net.links_df["ML_price"] = 0
    net.links_df["ML_price"].loc[selected_link_indices] = 1.5
    net.links_df["managed"] = 0
    net.links_df["managed"].loc[selected_link_indices] = 1
    print(
        "Network with field...\n ",
        net.links_df[
            ["model_link_id", "ML_my_ad_hoc_field", "ML_lanes", "ML_price", "managed"]
        ],
    )
    ml_net = net.create_managed_lane_network()
    print("Managed Lane Network")
    print(
        ml_net.links_df[["model_link_id", "ML_my_ad_hoc_field", "ML_lanes", "ML_price"]]
    )
    # assert net.links_df["my_ad_hoc_field"][0] == 22.5
    # print("CALCULATED:\n", v_series.loc[selected_link_indices])


@pytest.mark.roadway
@pytest.mark.travis
def test_add_adhoc_field_from_card(request):
    """
    Makes sure new fields can be added from a project card and that
    they will be the right type.
    """
    print("\n--Starting:", request.node.name)
    net = _read_stpaul_net()
    project_card_name = "new_fields_project_card.yml"

    print("Reading project card", project_card_name, "...")
    project_card_path = os.path.join(STPAUL_DIR, "project_cards", project_card_name)
    project_card = ProjectCard.read(project_card_path)

    print("Selecting roadway features ...")
    selected_link_indices = net.select_roadway_features(project_card.facility)

    attributes_to_update = [p["property"] for p in project_card.properties]

    net.apply_roadway_feature_change(
        net.select_roadway_features(project_card.facility), project_card.properties
    )

    rev_links = net.links_df.loc[selected_link_indices, attributes_to_update]
    rev_types = [(a, net.links_df[a].dtypes) for a in attributes_to_update]
    # rev_types = net.links_df[[attributes_to_update]].dtypes
    print("Revised Links:\n", rev_links, "\nNew Property Types:\n", rev_types)

    assert net.links_df.loc[selected_link_indices[0], "my_ad_hoc_field_float"] == 1.1
    assert net.links_df.loc[selected_link_indices[0], "my_ad_hoc_field_integer"] == 2
    assert (
        net.links_df.loc[selected_link_indices[0], "my_ad_hoc_field_string"] == "three"
    )
    print("--Finished:", request.node.name)


@pytest.mark.roadway
@pytest.mark.travis
def test_bad_properties_statements(request):
    """
    Makes sure new fields can be added from a project card and that
    they will be the right type.
    """

    print("\n--Starting:", request.node.name)
    net = _read_stpaul_net()
    ok_properties_change = [{"property": "lanes", "change": 1}]
    bad_properties_change = [{"property": "my_random_var", "change": 1}]
    bad_properties_existing = [{"property": "my_random_var", "existing": 1}]

    with pytest.raises(ValueError):
        net.validate_properties(bad_properties_change)

    with pytest.raises(ValueError):
        net.validate_properties(ok_properties_change, require_existing_for_change=True)

    with pytest.raises(ValueError):
        net.validate_properties(bad_properties_existing, ignore_existing=False)

    print("--Finished:", request.node.name)


@pytest.mark.travis
@pytest.mark.roadway
def test_add_delete_roadway_project_card(request):
    print("\n--Starting:", request.node.name)

    print("Reading network ...")
    net = _read_stpaul_net()
    project_cards_list = [
        "10_simple_roadway_add_change.yml",
        "11_multiple_roadway_add_and_delete_change.yml",
    ]

    for card_name in project_cards_list:
        print("Applying project card - ", card_name, "...")
        project_card_path = os.path.join(STPAUL_DIR, "project_cards", card_name)
        project_card = ProjectCard.read(project_card_path, validate=False)

        orig_links_count = len(net.links_df)
        orig_nodes_count = len(net.nodes_df)

        missing_nodes = []
        missing_links = []

        project_card_dictionary = project_card.__dict__

        def _get_missing_nodes(project_card_dictionary):
            if project_card_dictionary[
                "category"
            ].lower() == "roadway deletion" and project_card_dictionary.get("nodes"):
                for key, val in project_card_dictionary["nodes"].items():
                    return [v for v in val if v not in net.nodes_df[key].tolist()]

        def _get_missing_links(project_card_dictionary):
            if project_card_dictionary[
                "category"
            ].lower() == "roadway deletion" and project_card_dictionary.get("links"):
                for key, val in project_card_dictionary["links"].items():
                    return [v for v in val if v not in net.links_df[key].tolist()]

        # count nodes that are in original network that should be deleted
        if not project_card_dictionary.get("changes"):
            m_n = _get_missing_nodes(project_card_dictionary)
            if m_n:
                missing_nodes += m_n

            m_l = _get_missing_links(project_card_dictionary)
            if m_l:
                missing_links += m_l
        else:
            for project_dictionary in project_card_dictionary["changes"]:
                m_n = _get_missing_nodes(project_dictionary)
                if m_n:
                    missing_nodes += m_n

                m_l = _get_missing_links(project_dictionary)
                if m_l:
                    missing_links += m_l

        net.apply(project_card.__dict__)

        rev_links_count = len(net.links_df)
        rev_nodes_count = len(net.nodes_df)

        def _count_add_or_delete_features(project_card_dictionary):
            _links_added = 0
            _nodes_added = 0
            _links_deleted = 0
            _nodes_deleted = 0

            if project_card_dictionary["category"].lower() == "add new roadway":
                if project_card_dictionary.get("links") is not None:
                    _links_added = len(project_card_dictionary["links"])
                if project_card_dictionary.get("nodes") is not None:
                    _nodes_added = len(project_card_dictionary["nodes"])

            if project_card_dictionary["category"].lower() == "roadway deletion":
                if project_card_dictionary.get("links") is not None:
                    print("links", project_card_dictionary["links"])
                    _links_deleted = sum(
                        len(project_card_dictionary["links"][key])
                        for key in project_card_dictionary["links"]
                    )
                if project_card_dictionary.get("nodes"):
                    print("nodes", project_card_dictionary["nodes"])
                    _nodes_deleted = sum(
                        len(project_card_dictionary["nodes"][key])
                        for key in project_card_dictionary["nodes"]
                    )
                    print("nodes_deleted:", _nodes_deleted)
                    print("NODES:", project_card_dictionary["nodes"])

            return {
                "links_added": _links_added,
                "nodes_added": _nodes_added,
                "links_deleted": _links_deleted,
                "nodes_deleted": _nodes_deleted,
            }

        links_added = 0
        links_deleted = 0
        nodes_added = 0
        nodes_deleted = 0

        if not project_card_dictionary.get("changes"):
            count_info = _count_add_or_delete_features(project_card_dictionary)
            links_added = count_info["links_added"]
            links_deleted = count_info["links_deleted"]
            nodes_added = count_info["nodes_added"]
            nodes_deleted = count_info["nodes_deleted"]
        else:
            for project_dictionary in project_card_dictionary["changes"]:
                count_info = _count_add_or_delete_features(project_dictionary)
                links_added += count_info["links_added"]
                links_deleted += count_info["links_deleted"]
                nodes_added += count_info["nodes_added"]
                nodes_deleted += count_info["nodes_deleted"]

        num_missing_nodes = len(set(missing_nodes))
        print("MISSING NODES:", num_missing_nodes)

        num_missing_links = len(set(missing_links))
        print("MISSING LINKS:", num_missing_links)

        net_links_network = rev_links_count - orig_links_count
        net_links_project_card = links_added - links_deleted + num_missing_links

        net_nodes_network = rev_nodes_count - orig_nodes_count
        net_nodes_project_card = nodes_added - nodes_deleted + num_missing_nodes
        assert net_links_network == net_links_project_card
        assert net_nodes_network == net_nodes_project_card

    print("--Finished:", request.node.name)


@pytest.mark.roadway
@pytest.mark.travis
def test_export_network_to_csv(request):
    print("\n--Starting:", request.node.name)
    net = _read_stpaul_net()
    net.links_df.to_csv(os.path.join(SCRATCH_DIR, "links_df.csv"), index=False)
    net.nodes_df.to_csv(os.path.join(SCRATCH_DIR, "nodes_df.csv"), index=False)


variable_queries = [
    {"v": "lanes", "category": None, "time_period": ["7:00", "9:00"]},
    {"v": "ML_price", "category": "sov", "time_period": ["7:00", "9:00"]},
    {"v": "ML_price", "category": ["hov3", "hov2"], "time_period": ["7:00", "9:00"]},
]


@pytest.mark.parametrize("variable_query", variable_queries)
@pytest.mark.roadway
@pytest.mark.travis
def test_query_roadway_property_by_time_group(request, variable_query):
    print("\n--Starting:", request.node.name)
    net = _read_stpaul_net()
    print("Applying project card...")
    project_card_path = os.path.join(STPAUL_DIR, "project_cards", "5_managed_lane.yml")
    project_card = ProjectCard.read(project_card_path, validate=False)
    net.apply_managed_lane_feature_change(
        net.select_roadway_features(project_card.facility), project_card.properties
    )
    print("Querying Attribute...")
    print("QUERY:\n", variable_query)
    v_series = net.get_property_by_time_period_and_group(
        variable_query["v"],
        category=variable_query["category"],
        time_period=variable_query["time_period"],
    )
    selected_link_indices = net.select_roadway_features(project_card.facility)

    print("CALCULATED:\n", v_series.loc[selected_link_indices])
    print("ORIGINAL:\n", net.links_df.loc[selected_link_indices, variable_query["v"]])

    ## todo make test make sure the values are correct.


@pytest.mark.roadway
@pytest.mark.travis
def test_write_model_net(request):
    print("\n--Starting:", request.node.name)

    print("Reading network ...")

    net = RoadwayNetwork.read(
        link_file=STPAUL_LINK_FILE,
        node_file=STPAUL_NODE_FILE,
        shape_file=STPAUL_SHAPE_FILE,
        fast=True,
    )

    print("Reading project card ...")
    project_card_name = "5_managed_lane.yml"
    project_card_path = os.path.join(STPAUL_DIR, "project_cards", project_card_name)
    project_card = ProjectCard.read(project_card_path)

    net.apply(project_card.__dict__)
    net.links_df.to_csv(os.path.join(SCRATCH_DIR, "in_ml_links.csv"), index=False)
    net.nodes_df.to_csv(os.path.join(SCRATCH_DIR, "in_ml_nodes.csv"), index=False)
    net.shapes_df.to_csv(os.path.join(SCRATCH_DIR, "in_ml_shape.csv"), index=False)

    ml_net = net.create_managed_lane_network(in_place=False)
    ml_net.links_df.to_csv(os.path.join(SCRATCH_DIR, "out_ml_links.csv"), index=False)
    ml_net.nodes_df.to_csv(os.path.join(SCRATCH_DIR, "out_ml_nodes.csv"), index=False)
    ml_net.shapes_df.to_csv(os.path.join(SCRATCH_DIR, "out_ml_shape.csv"), index=False)

    print("--Finished:", request.node.name)


@pytest.mark.roadway
@pytest.mark.travis
def test_network_connectivity(request):
    print("\n--Starting:", request.node.name)

    print("Reading network ...")

    net = RoadwayNetwork.read(
        link_file=STPAUL_LINK_FILE,
        node_file=STPAUL_NODE_FILE,
        shape_file=STPAUL_SHAPE_FILE,
        fast=True,
    )
    print("Checking network connectivity ...")
    print("Drive Network Connected:", net.is_network_connected(mode="drive"))
    print("--Finished:", request.node.name)

@pytest.mark.roadway
@pytest.mark.travis
def test_get_modal_network(request):
    print("\n--Starting:", request.node.name)

    mode = "transit"
    print("Reading network. Mode: {} ...".format(mode))

    net = RoadwayNetwork.read(
        link_file=STPAUL_LINK_FILE,
        node_file=STPAUL_NODE_FILE,
        shape_file=STPAUL_SHAPE_FILE,
        fast=True,
    )
    _links_df, _nodes_df = RoadwayNetwork.get_modal_links_nodes(
        net.links_df, net.nodes_df, modes=[mode],
    )

    test_links_of_selection = _links_df["model_link_id"].tolist()
    print("TEST - Number of selected links: {}".format(len(test_links_of_selection)))

    mode_variables = RoadwayNetwork.MODES_TO_NETWORK_LINK_VARIABLES[mode]

    control_links_of_selection = []
    for m in mode_variables:
        control_links_of_selection.extend(net.links_df.loc[net.links_df[m],"model_link_id"])
    print("CONTROL - Number of selected links: {}".format(len(control_links_of_selection)))

    all_model_link_ids = _links_df["model_link_id"].tolist()
    print("CONTROL - Number of total links: {}".format(len(all_model_link_ids)))

    assert(set(test_links_of_selection)==set(control_links_of_selection))

@pytest.mark.roadway
@pytest.mark.travis
@pytest.mark.elo
def test_network_connectivity_ignore_single_nodes(request):
    print("\n--Starting:", request.node.name)

    print("Reading network ...")

    net = RoadwayNetwork.read(
        link_file=STPAUL_LINK_FILE,
        node_file=STPAUL_NODE_FILE,
        shape_file=STPAUL_SHAPE_FILE,
        fast=True,
    )
    print("Assessing network connectivity for walk...")
    _, disconnected_nodes = net.assess_connectivity(mode="walk", ignore_end_nodes=True)
    print("{} Disconnected Subnetworks:".format(len(disconnected_nodes)))
    print("-->\n{}".format("\n".join(list(map(str, disconnected_nodes)))))
    print("--Finished:", request.node.name)


@pytest.mark.roadway
@pytest.mark.travis
@pytest.mark.xfail(strict=True)
def test_add_roadway_links(request):
    print("\n--Starting:", request.node.name)
    net = _read_stpaul_net()

    print("Reading project card ...")
    # project_card_name = "10_simple_roadway_add_change.yml"
    project_card_name = "10a_incorrect_roadway_add_change.yml"

    project_card_path = os.path.join(STPAUL_DIR, "project_cards", project_card_name)
    project_card = ProjectCard.read(project_card_path)

    project_card_dictionary = project_card.__dict__

    net.add_new_roadway_feature_change(
        project_card_dictionary.get("links"), project_card_dictionary.get("nodes")
    )

    print("--Finished:", request.node.name)


@pytest.mark.test_ml
@pytest.mark.roadway
@pytest.mark.travis
def test_existing_managed_lane_apply(request):
    print("\n--Starting:", request.node.name)

    print("Reading network ...")

    net = RoadwayNetwork.read(
        link_file=STPAUL_LINK_FILE,
        node_file=STPAUL_NODE_FILE,
        shape_file=STPAUL_SHAPE_FILE,
        fast=True,
    )

    print("Reading project card ...")
    project_card_name = "4_simple_managed_lane.yml"
    project_card_path = os.path.join(STPAUL_DIR, "project_cards", project_card_name)
    project_card = ProjectCard.read(project_card_path)

    print("Selecting roadway features ...")
    selected_link_indices = net.select_roadway_features(project_card.facility)

    if "managed" in net.links_df.columns:
        existing_ml_links = len((net.links_df[net.links_df["managed"] == 1]).index)
    else:
        existing_ml_links = 0

    print("Existing # of ML links in the network:", existing_ml_links)

    net.apply_managed_lane_feature_change(
        net.select_roadway_features(project_card.facility), project_card.properties
    )

    new_ml_links = len((net.links_df[net.links_df["managed"] == 1]).index)
    print("New # of ML links in the network:", new_ml_links)

    assert new_ml_links == existing_ml_links + len(selected_link_indices)

    print("--Finished:", request.node.name)


<<<<<<< HEAD
=======
@pytest.mark.travis
>>>>>>> 15c3a9b0
@pytest.mark.roadway
def test_delete_roadway_shape(request):
    print("\n--Starting:", request.node.name)

    print("Reading network ...")
    net = _read_stpaul_net()

    print("Reading project card ...")
    project_card_name = "13_simple_roadway_delete_change.yml"
    project_card_path = os.path.join(STPAUL_DIR, "project_cards", project_card_name)
    project_card = ProjectCard.read(project_card_path, validate=False)
    project_card_dictionary = project_card.__dict__

    orig_links_count = len(net.links_df)
    orig_shapes_count = len(net.shapes_df)

    net.delete_roadway_feature_change(
        project_card_dictionary.get("links"), project_card_dictionary.get("nodes")
    )

    rev_links_count = len(net.links_df)
    rev_shapes_count = len(net.shapes_df)

    assert (orig_links_count - rev_links_count) == (
        orig_shapes_count - rev_shapes_count
    )
    assert orig_shapes_count > rev_shapes_count
    assert orig_links_count > rev_links_count

    print("--Finished:", request.node.name)


@pytest.mark.travis
@pytest.mark.roadway
def test_create_default_geometry(request):
    print("\n--Starting:", request.node.name)

    print("Reading network ...")
    net = _read_stpaul_net()

    print("Reading project card ...")
    project_card_name = "10_simple_roadway_add_change.yml"
    project_card_path = os.path.join(STPAUL_DIR, "project_cards", project_card_name)
    project_card = ProjectCard.read(project_card_path, validate=False)
    project_card_dictionary = project_card.__dict__

    net.add_new_roadway_feature_change(
        project_card_dictionary.get("links"), project_card_dictionary.get("nodes")
    )

    links_without_geometry = net.links_df[net.links_df["geometry"] == ""]

    assert len(links_without_geometry) == 0

    print("--Finished:", request.node.name)


@pytest.mark.travis
@pytest.mark.roadway
def test_add_roadway_shape(request):
    print("\n--Starting:", request.node.name)

    print("Reading network ...")
    net = _read_stpaul_net()

    print("Reading project card ...")
    project_card_name = "10_simple_roadway_add_change.yml"
    project_card_path = os.path.join(STPAUL_DIR, "project_cards", project_card_name)
    project_card = ProjectCard.read(project_card_path, validate=False)
    project_card_dictionary = project_card.__dict__

    orig_links_count = len(net.links_df)
    orig_shapes_count = len(net.shapes_df)

    net.add_new_roadway_feature_change(
        project_card_dictionary.get("links"), project_card_dictionary.get("nodes")
    )

    rev_links_count = len(net.links_df)
    rev_shapes_count = len(net.shapes_df)

    assert (rev_links_count - orig_links_count) == (
        rev_shapes_count - orig_shapes_count
    )
    assert rev_shapes_count == orig_shapes_count + 2
    assert rev_links_count == orig_links_count + 2

    print("--Finished:", request.node.name)


@pytest.mark.travis
@pytest.mark.roadway
def test_create_ml_network_shape(request):
    print("\n--Starting:", request.node.name)

    print("Reading network ...")
    net = _read_stpaul_net()

    print("Reading project card ...")
    project_card_name = "4_simple_managed_lane.yml"
    project_card_path = os.path.join(STPAUL_DIR, "project_cards", project_card_name)
    project_card = ProjectCard.read(project_card_path, validate=False)
    project_card_dictionary = project_card.__dict__

    orig_links_count = len(net.links_df)
    orig_shapes_count = len(net.shapes_df)

    net.apply(project_card_dictionary)
    ml_net = net.create_managed_lane_network()

    rev_links_count = len(ml_net.links_df)
    rev_shapes_count = len(ml_net.shapes_df)

    assert (rev_links_count - orig_links_count) == (
        rev_shapes_count - orig_shapes_count
    )

    # 2 new ML links, each ML link has 2 more access/egress links
    # total new links for 2 ML links will be 6 (2*3)
    assert rev_shapes_count == orig_shapes_count + 2 * 3
    assert rev_links_count == orig_links_count + 2 * 3

    print("--Finished:", request.node.name)<|MERGE_RESOLUTION|>--- conflicted
+++ resolved
@@ -756,10 +756,8 @@
     print("--Finished:", request.node.name)
 
 
-<<<<<<< HEAD
-=======
-@pytest.mark.travis
->>>>>>> 15c3a9b0
+
+@pytest.mark.travis
 @pytest.mark.roadway
 def test_delete_roadway_shape(request):
     print("\n--Starting:", request.node.name)
