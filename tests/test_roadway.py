import os
import pytest
from network_wrangler import RoadwayNetwork
from network_wrangler import ProjectCard
import time
import pandas as pd

pd.set_option("display.max_rows", 500)
pd.set_option("display.max_columns", 500)
pd.set_option("display.width", 50000)

"""
Run just the tests labeled basic using `pytest -m roadway`
To run with print statments, use `pytest -s -m roadway`
"""

STPAUL_DIR = os.path.join(
    os.path.dirname(os.path.dirname(os.path.realpath(__file__))), "examples", "stpaul"
)
STPAUL_SHAPE_FILE = os.path.join(STPAUL_DIR, "shape.geojson")
STPAUL_LINK_FILE = os.path.join(STPAUL_DIR, "link.json")
STPAUL_NODE_FILE = os.path.join(STPAUL_DIR, "node.geojson")

SMALL_DIR = os.path.join(
    os.path.dirname(os.path.dirname(os.path.realpath(__file__))), "examples", "single"
)
SMALL_SHAPE_FILE = os.path.join(SMALL_DIR, "shape.geojson")
SMALL_LINK_FILE = os.path.join(SMALL_DIR, "link.json")
SMALL_NODE_FILE = os.path.join(SMALL_DIR, "node.geojson")

SCRATCH_DIR = os.path.join(
    os.path.dirname(os.path.dirname(os.path.realpath(__file__))), "scratch"
)


def _read_small_net():
    net = RoadwayNetwork.read(
        link_file=SMALL_LINK_FILE,
        node_file=SMALL_NODE_FILE,
        shape_file=SMALL_SHAPE_FILE,
        fast=True,
    )
    return net


def _read_stpaul_net():
    net = RoadwayNetwork.read(
        link_file=STPAUL_LINK_FILE,
        node_file=STPAUL_NODE_FILE,
        shape_file=STPAUL_SHAPE_FILE,
        fast=True,
    )
    return net


@pytest.mark.roadway
@pytest.mark.travis
def test_roadway_read_write(request):
    print("\n--Starting:", request.node.name)

    out_prefix = "t_readwrite"
    out_shape_file = os.path.join(SCRATCH_DIR, out_prefix + "_" + "shape.geojson")
    out_link_file = os.path.join(SCRATCH_DIR, out_prefix + "_" + "link.json")
    out_node_file = os.path.join(SCRATCH_DIR, out_prefix + "_" + "node.geojson")

    time0 = time.time()

    net = RoadwayNetwork.read(
        link_file=SMALL_LINK_FILE,
        node_file=SMALL_NODE_FILE,
        shape_file=SMALL_SHAPE_FILE,
        fast=True,
    )
    time1 = time.time()
    print("Writing to: {}".format(SCRATCH_DIR))
    net.write(filename=out_prefix, path=SCRATCH_DIR)
    time2 = time.time()
    net_2 = RoadwayNetwork.read(
        link_file=out_link_file, node_file=out_node_file, shape_file=out_shape_file
    )
    time3 = time.time()

    read_time1 = time1 - time0
    read_time2 = time3 - time2
    write_time = time2 - time1

    print("TIME, read (w/out valdiation, with): {},{}".format(read_time1, read_time2))
    print("TIME, write:{}".format(write_time))
    """
    # right now don't have a good way of ignoring differences in rounding
    with open(shape_file, 'r') as s1:
        og_shape = json.loads(s1.read())
        #og_shape.replace('\r', '').replace('\n', '').replace(' ','')
    with open(os.path.join('scratch','t_readwrite_shape.geojson'), 'r')  as s2:
        new_shape = json.loads(s2.read())
        #new_shape.replace('\r', '').replace('\n', '').replace(' ','')
    assert(og_shape==new_shape)
    """


@pytest.mark.roadway
@pytest.mark.travis
def test_quick_roadway_read_write(request):
    print("\n--Starting:", request.node.name)

    out_prefix = "t_readwrite"
    out_shape_file = os.path.join(SCRATCH_DIR, out_prefix + "_" + "shape.geojson")
    out_link_file = os.path.join(SCRATCH_DIR, out_prefix + "_" + "link.json")
    out_node_file = os.path.join(SCRATCH_DIR, out_prefix + "_" + "node.geojson")
    net = RoadwayNetwork.read(
        link_file=SMALL_LINK_FILE,
        node_file=SMALL_NODE_FILE,
        shape_file=SMALL_SHAPE_FILE,
        fast=True,
    )
    net.write(filename=out_prefix, path=SCRATCH_DIR)
    net_2 = RoadwayNetwork.read(
        link_file=out_link_file, node_file=out_node_file, shape_file=out_shape_file
    )
    print("--Finished:", request.node.name)


@pytest.mark.parametrize(
    "selection",
    [
        {  # SELECTION 1
            "link": [{"name": ["6th", "Sixth", "sixth"]}],
            "A": {"osm_node_id": "187899923"},
            "B": {"osm_node_id": "187865924"},
            "answer": ["187899923", "187858777", "187923585", "187865924"],
        },
        {  # SELECTION 2
            "link": [{"name": ["6th", "Sixth", "sixth"]}],
            "A": {"osm_node_id": "187899923"},  # start searching for segments at A
            "B": {"osm_node_id": "187942339"},
        },
        {  # SELECTION 3
            "link": [{"name": ["6th", "Sixth", "sixth"]}, {"lanes": [1, 2]}],
            "A": {"osm_node_id": "187899923"},  # start searching for segments at A
            "B": {"osm_node_id": "187942339"},
        },
        {  # SELECTION 4
            "link": [{"name": ["I 35E"]}],
            "A": {"osm_node_id": "961117623"},  # start searching for segments at A
            "B": {"osm_node_id": "2564047368"},
        },
        {  # SELECTION 5
            "link": [
                {"name": ["6th", "Sixth", "sixth"]},
                {"model_link_id": [2846, 2918]},
                {"lanes": [1, 2]},
            ]
        },
    ],
)
@pytest.mark.roadway
@pytest.mark.travis
def test_select_roadway_features(request, selection):
    print("\n--Starting:", request.node.name)
    net = _read_stpaul_net()
    print("--->", selection)
    net.select_roadway_features(selection)

    print("building a selection key")
    sel_key = net.build_selection_key(selection)

    print("Features selected:", len(net.selections[sel_key]["selected_links"]))
    selected_link_indices = net.selections[sel_key]["selected_links"].index.tolist()
    if "answer" in selection.keys():
        print("Comparing answer")
        selected_nodes = [str(selection["A"]["osm_node_id"])] + net.links_df.loc[
            selected_link_indices, "v"
        ].tolist()
        # print("Nodes selected: ",selected_nodes)
        # print("Expected Answer: ", sel["answer"])
        assert set(selected_nodes) == set(selection["answer"])

    print("--Finished:", request.node.name)


@pytest.mark.roadway
@pytest.mark.travis
def test_select_roadway_features_from_projectcard(request):
    print("\n--Starting:", request.node.name)
    net = _read_stpaul_net()
    print("Reading project card ...")
    project_card_name = "3_multiple_roadway_attribute_change.yml"

    project_card_path = os.path.join(STPAUL_DIR, "project_cards", project_card_name)
    project_card = ProjectCard.read(project_card_path)

    print("Selecting roadway features ...")
    sel = project_card.facility
    selected_link_indices = net.select_roadway_features(sel)
    print("Features selected:", len(selected_link_indices))

    print("--Finished:", request.node.name)


@pytest.mark.parametrize(
    "apply_feature_change_project_card",
    [
        "1_simple_roadway_attribute_change.yml",
        "2_multiple_roadway.yml",
        "3_multiple_roadway_attribute_change.yml",
    ],
)
@pytest.mark.roadway
@pytest.mark.travis
def test_apply_roadway_feature_change(request, apply_feature_change_project_card):
    print("\n--Starting:", request.node.name)
    my_net = _read_stpaul_net()
    print("Reading project card", apply_feature_change_project_card, "...")
    project_card_path = os.path.join(
        STPAUL_DIR, "project_cards", apply_feature_change_project_card
    )
    project_card = ProjectCard.read(project_card_path)

    print("Selecting roadway features ...")
    selected_link_indices = my_net.select_roadway_features(project_card.facility)

    attributes_to_update = [
        p["property"]
        for p in project_card.properties
        if p["property"] in my_net.links_df.columns
    ]
    orig_links = my_net.links_df.loc[selected_link_indices, attributes_to_update]
    print("Original Links:\n", orig_links)

    my_net.apply_roadway_feature_change(
        my_net.select_roadway_features(project_card.facility), project_card.properties
    )

    rev_links = my_net.links_df.loc[selected_link_indices, attributes_to_update]
    print("Revised Links:\n", rev_links)

    print("--Finished:", request.node.name)


@pytest.mark.roadway
@pytest.mark.travis
def test_add_managed_lane(request):
    print("\n--Starting:", request.node.name)
    net = _read_stpaul_net()
    print("Reading project card ...")
    project_card_name = "5_managed_lane.yml"
    project_card_path = os.path.join(STPAUL_DIR, "project_cards", project_card_name)
    project_card = ProjectCard.read(project_card_path)

    print("Selecting roadway features ...")
    selected_link_indices = net.select_roadway_features(project_card.facility)

    attributes_to_update = [p["property"] for p in project_card.properties]
    orig_links = net.links_df.loc[
        selected_link_indices, net.links_df.columns.intersection(attributes_to_update)
    ]
    print("Original Links:\n", orig_links)

    net.apply_managed_lane_feature_change(
        net.select_roadway_features(project_card.facility), project_card.properties
    )

    rev_links = net.links_df.loc[selected_link_indices, attributes_to_update]
    print("Revised Links:\n", rev_links)

    net.write(filename="test_ml", path=SCRATCH_DIR)

    print("--Finished:", request.node.name)


@pytest.mark.roadway
@pytest.mark.travis
def test_add_managed_lane_complex(request):
    print("\n--Starting:", request.node.name)
    net = _read_stpaul_net()
    print("Reading project card ...")
    project_card_name = "broken_parallel_managed_lane.yml"
    project_card_path = os.path.join(STPAUL_DIR, "project_cards", project_card_name)
    project_card = ProjectCard.read(project_card_path)
    print("Selecting roadway features ...")
    selected_link_indices = net.select_roadway_features(project_card.facility)

    attributes_to_update = [p["property"] for p in project_card.properties]

    orig_links = net.links_df.loc[
        selected_link_indices, net.links_df.columns.intersection(attributes_to_update)
    ]
    print("Original Links:\n", orig_links)

    net.apply_managed_lane_feature_change(
        net.select_roadway_features(project_card.facility), project_card.properties
    )

    rev_links = net.links_df.loc[selected_link_indices, attributes_to_update]
    print("Revised Links:\n", rev_links)

    net.write(filename="test_ml", path=SCRATCH_DIR)

    print("--Finished:", request.node.name)


@pytest.mark.roadway
@pytest.mark.travis
def test_managed_lane_change_functionality(request):
    print("\n--Starting:", request.node.name)
    net = _read_stpaul_net()
    print("Reading project card ...")
    project_card_name = "test_managed_lanes_change_keyword.yml"
    project_card_path = os.path.join(STPAUL_DIR, "project_cards", project_card_name)
    project_card = ProjectCard.read(project_card_path, validate=False)

    print("Selecting roadway features ...")
    selected_link_indices = net.select_roadway_features(project_card.facility)

    attributes_to_update = [p["property"] for p in project_card.properties]

    orig_links = net.links_df.loc[
        selected_link_indices, net.links_df.columns.intersection(attributes_to_update)
    ]
    print("Original Links:\n", orig_links)

    net.apply_managed_lane_feature_change(
        net.select_roadway_features(project_card.facility), project_card.properties
    )

    rev_links = net.links_df.loc[selected_link_indices, attributes_to_update]
    print("Revised Links:\n", rev_links)

    rev_links.to_csv(os.path.join(SCRATCH_DIR, "ml_links.csv"), index=False)

    print("--Finished:", request.node.name)


@pytest.mark.roadway
@pytest.mark.travis
def test_add_adhoc_field(request):
    """
    Makes sure new fields can be added in the API and be saved and read in again.
    """
    print("\n--Starting:", request.node.name)
    net = _read_stpaul_net()
    net.links_df["my_ad_hoc_field"] = 22.5

    print("Network with field...\n ", net.links_df["my_ad_hoc_field"][0:5])

    assert net.links_df["my_ad_hoc_field"][0] == 22.5


@pytest.mark.roadway
@pytest.mark.travis
def test_add_default_value(request):
    """
    Makes sure we can add a new field with a default value
    """
    print("\n--Starting:", request.node.name)
    net = _read_stpaul_net()
    project_card_name = "select_all_project_card.yml"

    print("Reading project card", project_card_name, "...")
    project_card_path = os.path.join(STPAUL_DIR, "project_cards", project_card_name)
    project_card = ProjectCard.read(project_card_path)

    print("Selecting roadway features ...")
    selected_link_indices = net.select_roadway_features(project_card.facility)

    attributes_to_update = [p["property"] for p in project_card.properties]

    net.apply_roadway_feature_change(
        net.select_roadway_features(project_card.facility), project_card.properties
    )

    print(net.links_df["my_ad_hoc_field_float"].value_counts())
    print(net.links_df["my_ad_hoc_field_integer"].value_counts())
    print(net.links_df["my_ad_hoc_field_string"].value_counts())

    assert (
        net.links_df.loc[net.links_df["my_ad_hoc_field_float"] == 1.2345].shape
        == net.links_df.shape
    )
    assert (
        net.links_df.loc[net.links_df["my_ad_hoc_field_integer"] == 10].shape
        == net.links_df.shape
    )
    assert (
        net.links_df.loc[
            net.links_df["my_ad_hoc_field_string"] == "default value"
        ].shape
        == net.links_df.shape
    )

    print("--Finished:", request.node.name)


@pytest.mark.roadway
@pytest.mark.travis
def test_add_adhoc_managed_lane_field(request):
    """
    Makes sure new fields can be added to the network for managed lanes that get moved there.
    """
    print("\n--Starting:", request.node.name)
    net = _read_small_net()

    facility = {"link": [{"model_link_id": 224}]}
    selected_link_indices = net.select_roadway_features(facility)
    net.links_df["ML_my_ad_hoc_field"] = 0
    net.links_df["ML_my_ad_hoc_field"].loc[selected_link_indices] = 22.5
    net.links_df["ML_lanes"] = 0
    net.links_df["ML_lanes"].loc[selected_link_indices] = 1
    net.links_df["ML_price"] = 0
    net.links_df["ML_price"].loc[selected_link_indices] = 1.5
    net.links_df["managed"] = 0
    net.links_df["managed"].loc[selected_link_indices] = 1
    print(
        "Network with field...\n ",
        net.links_df[
            [
                "model_link_id",
                "name",
                "ML_my_ad_hoc_field",
                "lanes",
                "ML_lanes",
                "ML_price",
                "managed",
            ]
        ],
    )
    ml_net = net.create_managed_lane_network()
    print("Managed Lane Network")
    print(
        ml_net.links_df[["model_link_id", "name", "my_ad_hoc_field", "lanes", "price"]]
    )
    # assert net.links_df["my_ad_hoc_field"][0] == 22.5
    # print("CALCULATED:\n", v_series.loc[selected_link_indices])


@pytest.mark.roadway
@pytest.mark.travis
def test_add_adhoc_managed_lane_field(request):
    """
    Makes sure new fields can be added to the network for managed lanes that get moved there.
    """
    print("\n--Starting:", request.node.name)
    net = _read_small_net()

    facility = {"link": [{"model_link_id": 224}]}
    selected_link_indices = net.select_roadway_features(facility)
    net.links_df["ML_my_ad_hoc_field"] = 0
    net.links_df["ML_my_ad_hoc_field"].loc[selected_link_indices] = 22.5
    net.links_df["ML_lanes"] = 0
    net.links_df["ML_lanes"].loc[selected_link_indices] = 1
    net.links_df["ML_price"] = 0
    net.links_df["ML_price"].loc[selected_link_indices] = 1.5
    net.links_df["managed"] = 0
    net.links_df["managed"].loc[selected_link_indices] = 1
    print(
        "Network with field...\n ",
        net.links_df[
            [
                "model_link_id",
                "name",
                "ML_my_ad_hoc_field",
                "lanes",
                "ML_lanes",
                "ML_price",
                "managed",
            ]
        ],
    )
    ml_net = net.create_managed_lane_network()
    print("Managed Lane Network")
    print(
        ml_net.links_df[["model_link_id", "name", "my_ad_hoc_field", "lanes", "price"]]
    )
    # assert net.links_df["my_ad_hoc_field"][0] == 22.5
    # print("CALCULATED:\n", v_series.loc[selected_link_indices])


@pytest.mark.roadway
@pytest.mark.travis
def test_add_adhoc_field_from_card(request):
    """
    Makes sure new fields can be added from a project card and that
    they will be the right type.
    """
    print("\n--Starting:", request.node.name)
    net = _read_stpaul_net()
    project_card_name = "new_fields_project_card.yml"

    print("Reading project card", project_card_name, "...")
    project_card_path = os.path.join(STPAUL_DIR, "project_cards", project_card_name)
    project_card = ProjectCard.read(project_card_path)

    print("Selecting roadway features ...")
    selected_link_indices = net.select_roadway_features(project_card.facility)

    attributes_to_update = [p["property"] for p in project_card.properties]

    net.apply_roadway_feature_change(
        net.select_roadway_features(project_card.facility), project_card.properties
    )

    rev_links = net.links_df.loc[selected_link_indices, attributes_to_update]
    rev_types = [(a, net.links_df[a].dtypes) for a in attributes_to_update]
    # rev_types = net.links_df[[attributes_to_update]].dtypes
    print("Revised Links:\n", rev_links, "\nNew Property Types:\n", rev_types)

    assert net.links_df.loc[selected_link_indices[0], "my_ad_hoc_field_float"] == 1.1
    assert net.links_df.loc[selected_link_indices[0], "my_ad_hoc_field_integer"] == 2
    assert (
        net.links_df.loc[selected_link_indices[0], "my_ad_hoc_field_string"] == "three"
    )
    print("--Finished:", request.node.name)

@pytest.mark.roadway
@pytest.mark.travis
def test_bad_properties_statements(request):
    """
    Makes sure new fields can be added from a project card and that
    they will be the right type.
    """

    print("\n--Starting:", request.node.name)
    net = _read_stpaul_net()
    ok_properties_change = [{"property": "lanes", "change": 1}]
    bad_properties_change = [{"property": "my_random_var", "change": 1}]
    bad_properties_existing = [{"property": "my_random_var", "existing": 1}]

    with pytest.raises(ValueError):
        net.validate_properties(bad_properties_change)

    with pytest.raises(ValueError):
        net.validate_properties(ok_properties_change, require_existing_for_change=True)

    with pytest.raises(ValueError):
        net.validate_properties(bad_properties_existing, ignore_existing=False)

    print("--Finished:", request.node.name)


@pytest.mark.travis
@pytest.mark.roadway
def test_add_delete_roadway_project_card(request):
    print("\n--Starting:", request.node.name)

    print("Reading network ...")
    net = _read_stpaul_net()
    project_cards_list = [
        "10_simple_roadway_add_change.yml",
        "11_multiple_roadway_add_and_delete_change.yml",
    ]

    for card_name in project_cards_list:
        print("Applying project card - ", card_name, "...")
        project_card_path = os.path.join(STPAUL_DIR, "project_cards", card_name)
        project_card = ProjectCard.read(project_card_path, validate=False)

        orig_links_count = len(net.links_df)
        orig_nodes_count = len(net.nodes_df)

        missing_nodes = []
        missing_links = []

        project_card_dictionary = project_card.__dict__

        def _get_missing_nodes(project_card_dictionary):
            if project_card_dictionary[
                "category"
            ].lower() == "roadway deletion" and project_card_dictionary.get("nodes"):
                for key, val in project_card_dictionary["nodes"].items():
                    return [v for v in val if v not in net.nodes_df[key].tolist()]

        def _get_missing_links(project_card_dictionary):
            if project_card_dictionary[
                "category"
            ].lower() == "roadway deletion" and project_card_dictionary.get("links"):
                for key, val in project_card_dictionary["links"].items():
                    return [v for v in val if v not in net.links_df[key].tolist()]

        # count nodes that are in original network that should be deleted
        if not project_card_dictionary.get("changes"):
            m_n = _get_missing_nodes(project_card_dictionary)
            if m_n:
                missing_nodes += m_n

            m_l = _get_missing_links(project_card_dictionary)
            if m_l:
                missing_links += m_l
        else:
            for project_dictionary in project_card_dictionary["changes"]:
                m_n = _get_missing_nodes(project_dictionary)
                if m_n:
                    missing_nodes += m_n

                m_l = _get_missing_links(project_dictionary)
                if m_l:
                    missing_links += m_l

        net.apply(project_card.__dict__)

        rev_links_count = len(net.links_df)
        rev_nodes_count = len(net.nodes_df)

        def _count_add_or_delete_features(project_card_dictionary):
            _links_added = 0
            _nodes_added = 0
            _links_deleted = 0
            _nodes_deleted = 0

            if project_card_dictionary["category"].lower() == "add new roadway":
                if project_card_dictionary.get("links") is not None:
                    _links_added = len(project_card_dictionary["links"])
                if project_card_dictionary.get("nodes") is not None:
                    _nodes_added = len(project_card_dictionary["nodes"])

            if project_card_dictionary["category"].lower() == "roadway deletion":
                if project_card_dictionary.get("links") is not None:
                    print("links", project_card_dictionary["links"])
                    _links_deleted = sum(
                        len(project_card_dictionary["links"][key])
                        for key in project_card_dictionary["links"]
                    )
                if project_card_dictionary.get("nodes"):
                    print("nodes", project_card_dictionary["nodes"])
                    _nodes_deleted = sum(
                        len(project_card_dictionary["nodes"][key])
                        for key in project_card_dictionary["nodes"]
                    )
                    print("nodes_deleted:", _nodes_deleted)
                    print("NODES:", project_card_dictionary["nodes"])

            return {
                "links_added": _links_added,
                "nodes_added": _nodes_added,
                "links_deleted": _links_deleted,
                "nodes_deleted": _nodes_deleted,
            }

        links_added = 0
        links_deleted = 0
        nodes_added = 0
        nodes_deleted = 0

        if not project_card_dictionary.get("changes"):
            count_info = _count_add_or_delete_features(project_card_dictionary)
            links_added = count_info["links_added"]
            links_deleted = count_info["links_deleted"]
            nodes_added = count_info["nodes_added"]
            nodes_deleted = count_info["nodes_deleted"]
        else:
            for project_dictionary in project_card_dictionary["changes"]:
                count_info = _count_add_or_delete_features(project_dictionary)
                links_added += count_info["links_added"]
                links_deleted += count_info["links_deleted"]
                nodes_added += count_info["nodes_added"]
                nodes_deleted += count_info["nodes_deleted"]

        num_missing_nodes = len(set(missing_nodes))
        print("MISSING NODES:", num_missing_nodes)

        num_missing_links = len(set(missing_links))
        print("MISSING LINKS:", num_missing_links)

        net_links_network = rev_links_count - orig_links_count
        net_links_project_card = links_added - links_deleted + num_missing_links

        net_nodes_network = rev_nodes_count - orig_nodes_count
        net_nodes_project_card = nodes_added - nodes_deleted + num_missing_nodes
        assert net_links_network == net_links_project_card
        assert net_nodes_network == net_nodes_project_card

    print("--Finished:", request.node.name)


@pytest.mark.roadway
@pytest.mark.travis
def test_export_network_to_csv(request):
    print("\n--Starting:", request.node.name)
    net = _read_stpaul_net()
    net.links_df.to_csv(os.path.join(SCRATCH_DIR, "links_df.csv"), index=False)
    net.nodes_df.to_csv(os.path.join(SCRATCH_DIR, "nodes_df.csv"), index=False)


variable_queries = [
    {"v": "lanes", "category": None, "time_period": ["7:00", "9:00"]},
    {"v": "ML_price", "category": "sov", "time_period": ["7:00", "9:00"]},
    {"v": "ML_price", "category": ["hov3", "hov2"], "time_period": ["7:00", "9:00"]},
]


@pytest.mark.parametrize("variable_query", variable_queries)
@pytest.mark.roadway
@pytest.mark.travis
def test_query_roadway_property_by_time_group(request, variable_query):
    print("\n--Starting:", request.node.name)
    net = _read_stpaul_net()
    print("Applying project card...")
    project_card_path = os.path.join(STPAUL_DIR, "project_cards", "5_managed_lane.yml")
    project_card = ProjectCard.read(project_card_path, validate=False)
    net.apply_managed_lane_feature_change(
        net.select_roadway_features(project_card.facility), project_card.properties
    )
    print("Querying Attribute...")
    print("QUERY:\n", variable_query)
    v_series = net.get_property_by_time_period_and_group(
        variable_query["v"],
        category=variable_query["category"],
        time_period=variable_query["time_period"],
    )
    selected_link_indices = net.select_roadway_features(project_card.facility)

    print("CALCULATED:\n", v_series.loc[selected_link_indices])
    print("ORIGINAL:\n", net.links_df.loc[selected_link_indices, variable_query["v"]])

    # TODO make test make sure the values are correct.


@pytest.mark.roadway
@pytest.mark.travis
def test_write_model_net(request):
    print("\n--Starting:", request.node.name)

    print("Reading network ...")

    net = RoadwayNetwork.read(
        link_file=STPAUL_LINK_FILE,
        node_file=STPAUL_NODE_FILE,
        shape_file=STPAUL_SHAPE_FILE,
        fast=True,
    )

    print("Reading project card ...")
    project_card_name = "5_managed_lane.yml"
    project_card_path = os.path.join(STPAUL_DIR, "project_cards", project_card_name)
    project_card = ProjectCard.read(project_card_path)

    net.apply(project_card.__dict__)
    net.links_df.to_csv(os.path.join(SCRATCH_DIR, "in_ml_links.csv"), index=False)
    net.nodes_df.to_csv(os.path.join(SCRATCH_DIR, "in_ml_nodes.csv"), index=False)
    net.shapes_df.to_csv(os.path.join(SCRATCH_DIR, "in_ml_shape.csv"), index=False)

    ml_net = net.create_managed_lane_network(in_place=False)
    ml_net.links_df.to_csv(os.path.join(SCRATCH_DIR, "out_ml_links.csv"), index=False)
    ml_net.nodes_df.to_csv(os.path.join(SCRATCH_DIR, "out_ml_nodes.csv"), index=False)
    ml_net.shapes_df.to_csv(os.path.join(SCRATCH_DIR, "out_ml_shape.csv"), index=False)

    print("--Finished:", request.node.name)


@pytest.mark.roadway
@pytest.mark.travis
def test_network_connectivity(request):
    print("\n--Starting:", request.node.name)

    print("Reading network ...")

    net = RoadwayNetwork.read(
        link_file=STPAUL_LINK_FILE,
        node_file=STPAUL_NODE_FILE,
        shape_file=STPAUL_SHAPE_FILE,
        fast=True,
    )
    print("Checking network connectivity ...")
    print("Drive Network Connected:", net.is_network_connected(mode="drive"))
    print("--Finished:", request.node.name)


@pytest.mark.roadway
@pytest.mark.travis
def test_get_modal_network(request):
    print("\n--Starting:", request.node.name)

    mode = "transit"
    print("Reading network. Mode: {} ...".format(mode))

    net = RoadwayNetwork.read(
        link_file=STPAUL_LINK_FILE,
        node_file=STPAUL_NODE_FILE,
        shape_file=STPAUL_SHAPE_FILE,
        fast=True,
    )
    _links_df, _nodes_df = RoadwayNetwork.get_modal_links_nodes(
        net.links_df,
        net.nodes_df,
        modes=[mode],
    )

    test_links_of_selection = _links_df["model_link_id"].tolist()
    print("TEST - Number of selected links: {}".format(len(test_links_of_selection)))

    mode_variables = RoadwayNetwork.MODES_TO_NETWORK_LINK_VARIABLES[mode]

    control_links_of_selection = []
    for m in mode_variables:
        control_links_of_selection.extend(
            net.links_df.loc[net.links_df[m], "model_link_id"]
        )
    print(
        "CONTROL - Number of selected links: {}".format(len(control_links_of_selection))
    )

    all_model_link_ids = _links_df["model_link_id"].tolist()
    print("CONTROL - Number of total links: {}".format(len(all_model_link_ids)))

    assert set(test_links_of_selection) == set(control_links_of_selection)


@pytest.mark.roadway
@pytest.mark.travis
def test_network_connectivity_ignore_single_nodes(request):
    print("\n--Starting:", request.node.name)

    print("Reading network ...")

    net = RoadwayNetwork.read(
        link_file=STPAUL_LINK_FILE,
        node_file=STPAUL_NODE_FILE,
        shape_file=STPAUL_SHAPE_FILE,
        fast=True,
    )
    print("Assessing network connectivity for walk...")
    _, disconnected_nodes = net.assess_connectivity(mode="walk", ignore_end_nodes=True)
    print("{} Disconnected Subnetworks:".format(len(disconnected_nodes)))
    print("-->\n{}".format("\n".join(list(map(str, disconnected_nodes)))))
    print("--Finished:", request.node.name)


@pytest.mark.roadway
@pytest.mark.travis
@pytest.mark.xfail(strict=True)
def test_add_roadway_links(request):
    print("\n--Starting:", request.node.name)
    net = _read_stpaul_net()

    print("Reading project card ...")
    # project_card_name = "10_simple_roadway_add_change.yml"
    project_card_name = "10a_incorrect_roadway_add_change.yml"

    project_card_path = os.path.join(STPAUL_DIR, "project_cards", project_card_name)
    project_card = ProjectCard.read(project_card_path)

    project_card_dictionary = project_card.__dict__

    net.add_new_roadway_feature_change(
        project_card_dictionary.get("links"), project_card_dictionary.get("nodes")
    )

    print("--Finished:", request.node.name)


@pytest.mark.test_ml
@pytest.mark.roadway
@pytest.mark.travis
def test_existing_managed_lane_apply(request):
    print("\n--Starting:", request.node.name)

    print("Reading network ...")

    net = RoadwayNetwork.read(
        link_file=STPAUL_LINK_FILE,
        node_file=STPAUL_NODE_FILE,
        shape_file=STPAUL_SHAPE_FILE,
        fast=True,
    )

    print("Reading project card ...")
    project_card_name = "4_simple_managed_lane.yml"
    project_card_path = os.path.join(STPAUL_DIR, "project_cards", project_card_name)
    project_card = ProjectCard.read(project_card_path)

    print("Selecting roadway features ...")
    selected_link_indices = net.select_roadway_features(project_card.facility)

    if "managed" in net.links_df.columns:
        existing_ml_links = len((net.links_df[net.links_df["managed"] == 1]).index)
    else:
        existing_ml_links = 0

    print("Existing # of ML links in the network:", existing_ml_links)

    net.apply_managed_lane_feature_change(
        net.select_roadway_features(project_card.facility), project_card.properties
    )

    new_ml_links = len((net.links_df[net.links_df["managed"] == 1]).index)
    print("New # of ML links in the network:", new_ml_links)

    assert new_ml_links == existing_ml_links + len(selected_link_indices)

    print("--Finished:", request.node.name)


@pytest.mark.travis
@pytest.mark.roadway
def test_delete_roadway_shape(request):
    print("\n--Starting:", request.node.name)

    print("Reading network ...")
    net = _read_stpaul_net()

    print("Reading project card ...")
    project_card_name = "13_simple_roadway_delete_change.yml"
    project_card_path = os.path.join(STPAUL_DIR, "project_cards", project_card_name)
    project_card = ProjectCard.read(project_card_path, validate=False)
    project_card_dictionary = project_card.__dict__

    orig_links_count = len(net.links_df)
    orig_shapes_count = len(net.shapes_df)

    net.delete_roadway_feature_change(
        project_card_dictionary.get("links"), project_card_dictionary.get("nodes")
    )

    rev_links_count = len(net.links_df)
    rev_shapes_count = len(net.shapes_df)

    assert (orig_links_count - rev_links_count) == (
        orig_shapes_count - rev_shapes_count
    )
    assert orig_shapes_count > rev_shapes_count
    assert orig_links_count > rev_links_count

    print("--Finished:", request.node.name)


@pytest.mark.travis
@pytest.mark.roadway
def test_create_default_geometry(request):
    print("\n--Starting:", request.node.name)

    print("Reading network ...")
    net = _read_stpaul_net()

    print("Reading project card ...")
    project_card_name = "10_simple_roadway_add_change.yml"
    project_card_path = os.path.join(STPAUL_DIR, "project_cards", project_card_name)
    project_card = ProjectCard.read(project_card_path, validate=False)
    project_card_dictionary = project_card.__dict__

    net.add_new_roadway_feature_change(
        project_card_dictionary.get("links"), project_card_dictionary.get("nodes")
    )

    links_without_geometry = net.links_df[net.links_df["geometry"] == ""]

    assert len(links_without_geometry) == 0

    print("--Finished:", request.node.name)


@pytest.mark.travis
@pytest.mark.roadway
def test_add_roadway_shape(request):
    print("\n--Starting:", request.node.name)

    print("Reading network ...")
    net = _read_stpaul_net()

    print("Reading project card ...")
    project_card_name = "10_simple_roadway_add_change.yml"
    project_card_path = os.path.join(STPAUL_DIR, "project_cards", project_card_name)
    project_card = ProjectCard.read(project_card_path, validate=False)
    project_card_dictionary = project_card.__dict__

    orig_links_count = len(net.links_df)
    orig_shapes_count = len(net.shapes_df)

    net.add_new_roadway_feature_change(
        project_card_dictionary.get("links"), project_card_dictionary.get("nodes")
    )

    rev_links_count = len(net.links_df)
    rev_shapes_count = len(net.shapes_df)

    assert (rev_links_count - orig_links_count) == (
        rev_shapes_count - orig_shapes_count
    )
    assert rev_shapes_count == orig_shapes_count + 2
    assert rev_links_count == orig_links_count + 2

    print("--Finished:", request.node.name)


@pytest.mark.travis
@pytest.mark.roadway
def test_create_ml_network_shape(request):
    print("\n--Starting:", request.node.name)

    print("Reading network ...")
    net = _read_stpaul_net()

    print("Reading project card ...")
    project_card_name = "4_simple_managed_lane.yml"
    project_card_path = os.path.join(STPAUL_DIR, "project_cards", project_card_name)
    project_card = ProjectCard.read(project_card_path, validate=False)
    project_card_dictionary = project_card.__dict__

    orig_links_count = len(net.links_df)
    orig_shapes_count = len(net.shapes_df)

    net.apply(project_card_dictionary)
    ml_net = net.create_managed_lane_network()

    base_model_link_ids = project_card.__dict__["facility"]["link"][0]["model_link_id"]
    ml_model_link_ids = [
        RoadwayNetwork.MANAGED_LANES_LINK_ID_SCALAR + x for x in base_model_link_ids
    ]
    access_model_link_ids = [
        sum(x) + 1 for x in zip(base_model_link_ids, ml_model_link_ids)
    ]
    egress_model_link_ids = [
        sum(x) + 2 for x in zip(base_model_link_ids, ml_model_link_ids)
    ]

    gp_links = ml_net.links_df[
        ml_net.links_df["model_link_id"].isin(base_model_link_ids)
    ]
    ml_links = ml_net.links_df[ml_net.links_df["model_link_id"].isin(ml_model_link_ids)]
    access_links = ml_net.links_df[
        ml_net.links_df["model_link_id"].isin(access_model_link_ids)
    ]
    egress_links = ml_net.links_df[
        ml_net.links_df["model_link_id"].isin(egress_model_link_ids)
    ]

    rev_links_count = len(ml_net.links_df)
    rev_shapes_count = len(ml_net.shapes_df)

    ## 1 Num Added links == added shapes
    assert (rev_links_count - orig_links_count) == (
        rev_shapes_count - orig_shapes_count
    )

    # 2 new ML links, each ML link has 2 more access/egress links for total of 3 links per ML link
    # total new links for 2 ML links will be 6 (2*3)
    _display_c = ["model_link_id", "roadway", "A", "B", "shape_id", "name"]
    assert (
        len(ml_net.links_df[ml_net.links_df["model_link_id"].isin(ml_model_link_ids)])
        == 2
    ), f"\n***ML Links\n{ml_links[_display_c]}\
        \n***ML Links\n{ml_links[_display_c]}\
        \n***GP Links\n{gp_links[_display_c]}"

    assert (
        len(
            ml_net.links_df[
                ml_net.links_df["model_link_id"].isin(access_model_link_ids)
            ]
        )
        == 2
    ), f"\n***Access Links\n{access_links[_display_c]}\
        \n***ML Links\n{ml_links[_display_c]}\
        \n***GP Links\n{gp_links[_display_c]}"

    assert (
        len(
            ml_net.links_df[
                ml_net.links_df["model_link_id"].isin(egress_model_link_ids)
            ]
        )
        == 2
    ), f"\n***Egress Links\n{egress_links[_display_c]}\
        \n***ML Links\n{ml_links[_display_c]}\
        \n***GP Links\n{gp_links[_display_c]}"

    assert rev_shapes_count == orig_shapes_count + 2 * 3

    print("--Finished:", request.node.name)


@pytest.mark.travis
@pytest.mark.roadway
def test_dot_wrangler_roadway(request):
    print("\n--Starting:", request.node.name)

    print("Reading .wrangler project card ...")
    project_card_name = "add_highway_lanes.wrangler"
    project_card_path = os.path.join(STPAUL_DIR, "project_cards", project_card_name)
    project_card = ProjectCard.read(project_card_path, validate=False)
    print(project_card)
    assert (
        "self.links_df.loc[self.links_df['lanes'] == 4, 'lanes'] = 12"
        in project_card.pycode
    )


@pytest.mark.travis
@pytest.mark.roadway
def test_apply_pycode_roadway(request):
    print("\n--Starting:", request.node.name)

    print("Reading network ...")
    net = _read_stpaul_net()

    print("Apply pycode ...")
    print(
        "BEFORE CHANGE...\n",
        net.links_df.loc[net.links_df["lanes"] == 4, ["model_link_id", "lanes"]],
    )
    net.apply(
        {
            "category": "Calculated Roadway",
            "project": "megaroads",
            "pycode": "self.links_df.loc[self.links_df['lanes'] == 4, 'lanes'] = 12",
        }
    )
    print(
        "AFTER CHANGE...\n",
        net.links_df.loc[net.links_df["lanes"] == 12, ["model_link_id", "lanes"]],
    )


@pytest.mark.travis
@pytest.mark.roadway
def test_identify_segment_ends(request):
    print("\n--Starting:", request.node.name)

    print("Reading network ...")
    net = _read_stpaul_net()

    _df = net.identify_segment_endpoints()

    calculated_d = _df.groupby("segment_id")["model_node_id"].apply(list).to_dict()
    correct_d = {
        0: [4785, 4798],
        1: [12163, 39484],
        2: [36271, 50577],
        3: [45746, 47478],
        4: [47478, 311086],
        5: [66416, 347045],
        6: [75351, 75352],
        7: [78880, 78885],
        8: [106815, 241023],
        9: [106811, 106814],
        10: [126388, 223962],
        11: [136296, 136301],
        12: [147096, 147097],
        13: [193468, 217752],
        14: [239877, 239878],
    }

    print(calculated_d)
    assert calculated_d == correct_d


@pytest.mark.travis
@pytest.mark.roadway
def test_find_segment(request):
    print("\n--Starting:", request.node.name)

    print("Reading network ...")
    net = _read_stpaul_net()

    seg_ends = [4785, 4798]
    sel_dict = {"name": "North Mounds Boulevard", "ref": "US 61"}
    seg_df = net.identify_segment(seg_ends[0], seg_ends[1], selection_dict=sel_dict)
    print(seg_df)


@pytest.mark.menow
@pytest.mark.roadway
@pytest.mark.travis
def test_managed_lane_restricted_access_egress(request):
    print("\n--Starting:", request.node.name)
    net = _read_stpaul_net()
    print("Reading project card ...")
    # project_card_name = "test_managed_lanes_change_keyword.yml"
    project_card_name = "test_managed_lanes_restricted_access_egress.yml"
    project_card_path = os.path.join(STPAUL_DIR, "project_cards", project_card_name)
    project_card = ProjectCard.read(project_card_path, validate=False)

    net.apply_managed_lane_feature_change(
        net.select_roadway_features(project_card.facility), project_card.properties
    )

    ml_net = net.create_managed_lane_network()

    # with 'all' as access/egress, there would be total of 8 connector links (4 access, 4 egress)
    # with restricted access/egress, this project card should create 4 connector links
    dummy_links = ml_net.links_df[
        (ml_net.links_df["roadway"].isin(["ml_access", "ml_egress"]))
    ]
    dummy_links_count = len(dummy_links)

    base_model_link_ids = project_card.__dict__["facility"]["link"][0]["model_link_id"]
    ml_model_link_ids = [
        RoadwayNetwork.MANAGED_LANES_LINK_ID_SCALAR + x for x in base_model_link_ids
    ]
    access_model_link_ids = [
        sum(x) + 1 for x in zip(base_model_link_ids, ml_model_link_ids)
    ]
    egress_model_link_ids = [
        sum(x) + 2 for x in zip(base_model_link_ids, ml_model_link_ids)
    ]

<<<<<<< HEAD
    gp_links = ml_net.links_df[
        ml_net.links_df["model_link_id"].isin(base_model_link_ids)
    ]
    ml_links = ml_net.links_df[ml_net.links_df["model_link_id"].isin(ml_model_link_ids)]
    access_links = ml_net.links_df[
        ml_net.links_df["model_link_id"].isin(access_model_link_ids)
    ]
    egress_links = ml_net.links_df[
        ml_net.links_df["model_link_id"].isin(egress_model_link_ids)
    ]

    access_points = [
        p["set"]
        for p in project_card.__dict__["properties"]
        if p["property"] == "ML_access_point"
    ][0]

    egress_points = [
        p["set"]
        for p in project_card.__dict__["properties"]
        if p["property"] == "ML_egress_point"
    ][0]

    rev_links_count = len(ml_net.links_df)
    rev_shapes_count = len(ml_net.shapes_df)

    _display_c = ["model_link_id", "roadway", "A", "B", "shape_id", "name"]
    assert (
        len(ml_net.links_df[ml_net.links_df["model_link_id"].isin(ml_model_link_ids)])
        == 4
    ), f"\n***ML Links\n{ml_links[_display_c]}\
        \n***GP Links\n{gp_links[_display_c]}"

    assert len(
        ml_net.links_df[ml_net.links_df["model_link_id"].isin(access_model_link_ids)]
    ) == len(
        access_points
    ), f"\n***Access Links\n{access_links[_display_c]}\
        \n***Access Points\n{access_points}\
        \n***ML Links\n{ml_links[_display_c]}\
        \n***GP Links\n{gp_links[_display_c]}"

    assert len(
        ml_net.links_df[ml_net.links_df["model_link_id"].isin(egress_model_link_ids)]
    ) == len(
        egress_points
    ), f"\n***Egress Links\n{egress_links[_display_c]}\
        \n***Egress Points\n{egress_points}\
        \n***ML Links\n{ml_links[_display_c]}\
        \n***GP Links\n{gp_links[_display_c]}"

=======
>>>>>>> 208f6c56
    print("--Finished:", request.node.name)<|MERGE_RESOLUTION|>--- conflicted
+++ resolved
@@ -1192,7 +1192,6 @@
         sum(x) + 2 for x in zip(base_model_link_ids, ml_model_link_ids)
     ]
 
-<<<<<<< HEAD
     gp_links = ml_net.links_df[
         ml_net.links_df["model_link_id"].isin(base_model_link_ids)
     ]
@@ -1244,6 +1243,4 @@
         \n***ML Links\n{ml_links[_display_c]}\
         \n***GP Links\n{gp_links[_display_c]}"
 
-=======
->>>>>>> 208f6c56
     print("--Finished:", request.node.name)