--- conflicted
+++ resolved
@@ -317,31 +317,52 @@
     assert(net.links_df.loc[selected_link_indices[0],"my_ad_hoc_field_string"]=="three")
     print("--Finished:", request.node.name)
 
-<<<<<<< HEAD
+@pytest.mark.roadway
+@pytest.mark.travis
+@pytest.mark.menow
+def test_bad_properties_statements(request):
+    """
+    Makes sure new fields can be added from a project card and that
+    they will be the right type.
+    """
+
+    print("\n--Starting:", request.node.name)
+
+    print("Reading network ...")
+    net = RoadwayNetwork.read(
+        link_file=STPAUL_LINK_FILE,
+        node_file=STPAUL_NODE_FILE,
+        shape_file=STPAUL_SHAPE_FILE,
+        fast=True,
+    )
+
+    ok_properties_change = [ {"property": "LANES", "change": 1}]
+    bad_properties_change = [ {"property": "my_random_var", "change": 1}]
+    bad_properties_existing =  [ {"property": "my_random_var", "existing": 1}]
+
+    with pytest.raises(ValueError):
+        net.validate_properties(bad_properties_change)
+
+    with pytest.raises(ValueError):
+        net.validate_properties(ok_properties_change, require_existing_for_change=True)
+
+    with pytest.raises(ValueError):
+        net.validate_properties(bad_properties_existing, ignore_existing=False)
+
+    print("--Finished:", request.node.name)
 
 @pytest.mark.test_ak
 def test_add_roadway_project_card(request):
-=======
-@pytest.mark.roadway
-@pytest.mark.travis
-@pytest.mark.menow
-def test_bad_properties_statements(request):
-    """
-    Makes sure new fields can be added from a project card and that
-    they will be the right type.
-    """
->>>>>>> 70e1d250
-    print("\n--Starting:", request.node.name)
-
-    print("Reading network ...")
-    net = RoadwayNetwork.read(
-        link_file=STPAUL_LINK_FILE,
-        node_file=STPAUL_NODE_FILE,
-        shape_file=STPAUL_SHAPE_FILE,
-        fast=True,
-    )
-
-<<<<<<< HEAD
+    print("\n--Starting:", request.node.name)
+
+    print("Reading network ...")
+    net = RoadwayNetwork.read(
+        link_file=STPAUL_LINK_FILE,
+        node_file=STPAUL_NODE_FILE,
+        shape_file=STPAUL_SHAPE_FILE,
+        fast=True,
+    )
+
     project_card_name = "AddBridgetoLake_AK.yml"
     print("Reading project card", project_card_name, "...")
     project_card_path = os.path.join(STPAUL_DIR, "project_cards", project_card_name)
@@ -368,18 +389,4 @@
     if project_card.__dict__.get("nodes") is not None:
         assert(rev_node_count - orig_node_count == len(project_card.nodes))
 
-    print("--Finished:", request.node.name)
-=======
-    ok_properties_change = [ {"property": "LANES", "change": 1}]
-    bad_properties_change = [ {"property": "my_random_var", "change": 1}]
-    bad_properties_existing =  [ {"property": "my_random_var", "existing": 1}]
-
-    with pytest.raises(ValueError):
-        net.validate_and_update_properties(bad_properties_change)
-
-    with pytest.raises(ValueError):
-        net.validate_and_update_properties(ok_properties_change, require_existing_for_change=True)
-
-    with pytest.raises(ValueError):
-        net.validate_and_update_properties(bad_properties_existing, ignore_existing=False)
->>>>>>> 70e1d250
+    print("--Finished:", request.node.name)