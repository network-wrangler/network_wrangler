import os
import json
from geopandas import GeoDataFrame
import pytest
from network_wrangler import RoadwayNetwork
from network_wrangler import ProjectCard
import time
import numpy as np
import pandas as pd
import networkx as nx

pd.set_option("display.max_rows", 500)
pd.set_option("display.max_columns", 500)
pd.set_option("display.width", 50000)

"""
Run just the tests labeled basic using `pytest -m roadway`
To run with print statments, use `pytest -s -m roadway`
"""

STPAUL_DIR = os.path.join(
    os.path.dirname(os.path.dirname(os.path.realpath(__file__))), "examples", "stpaul"
)
STPAUL_SHAPE_FILE = os.path.join(STPAUL_DIR, "shape.geojson")
STPAUL_LINK_FILE = os.path.join(STPAUL_DIR, "link.json")
STPAUL_NODE_FILE = os.path.join(STPAUL_DIR, "node.geojson")

SMALL_DIR = os.path.join(
    os.path.dirname(os.path.dirname(os.path.realpath(__file__))), "examples", "single"
)
SMALL_SHAPE_FILE = os.path.join(SMALL_DIR, "shape.geojson")
SMALL_LINK_FILE = os.path.join(SMALL_DIR, "link.json")
SMALL_NODE_FILE = os.path.join(SMALL_DIR, "node.geojson")

SCRATCH_DIR = os.path.join(
    os.path.dirname(os.path.dirname(os.path.realpath(__file__))), "scratch"
)


def _read_small_net():
    net = RoadwayNetwork.read(
        link_file=SMALL_LINK_FILE,
        node_file=SMALL_NODE_FILE,
        shape_file=SMALL_SHAPE_FILE,
        fast=True,
    )
    return net


def _read_stpaul_net():
    net = RoadwayNetwork.read(
        link_file=STPAUL_LINK_FILE,
        node_file=STPAUL_NODE_FILE,
        shape_file=STPAUL_SHAPE_FILE,
        fast=True,
    )
    return net


@pytest.mark.roadway
@pytest.mark.travis
def test_roadway_read_write(request):
    print("\n--Starting:", request.node.name)

    out_prefix = "t_readwrite"
    out_shape_file = os.path.join(SCRATCH_DIR, out_prefix + "_" + "shape.geojson")
    out_link_file = os.path.join(SCRATCH_DIR, out_prefix + "_" + "link.json")
    out_node_file = os.path.join(SCRATCH_DIR, out_prefix + "_" + "node.geojson")

    time0 = time.time()

    net = RoadwayNetwork.read(
        link_file=SMALL_LINK_FILE,
        node_file=SMALL_NODE_FILE,
        shape_file=SMALL_SHAPE_FILE,
        fast=True,
    )
    time1 = time.time()
    print("Writing to: {}".format(SCRATCH_DIR))
    net.write(filename=out_prefix, path=SCRATCH_DIR)
    time2 = time.time()
    net_2 = RoadwayNetwork.read(
        link_file=out_link_file, node_file=out_node_file, shape_file=out_shape_file
    )
    time3 = time.time()

    read_time1 = time1 - time0
    read_time2 = time3 - time2
    write_time = time2 - time1

    print("TIME, read (w/out valdiation, with): {},{}".format(read_time1, read_time2))
    print("TIME, write:{}".format(write_time))
    """
    # right now don't have a good way of ignoring differences in rounding
    with open(shape_file, 'r') as s1:
        og_shape = json.loads(s1.read())
        #og_shape.replace('\r', '').replace('\n', '').replace(' ','')
    with open(os.path.join('scratch','t_readwrite_shape.geojson'), 'r')  as s2:
        new_shape = json.loads(s2.read())
        #new_shape.replace('\r', '').replace('\n', '').replace(' ','')
    assert(og_shape==new_shape)
    """


@pytest.mark.roadway
@pytest.mark.travis
def test_quick_roadway_read_write(request):
    print("\n--Starting:", request.node.name)

    out_prefix = "t_readwrite"
    out_shape_file = os.path.join(SCRATCH_DIR, out_prefix + "_" + "shape.geojson")
    out_link_file = os.path.join(SCRATCH_DIR, out_prefix + "_" + "link.json")
    out_node_file = os.path.join(SCRATCH_DIR, out_prefix + "_" + "node.geojson")
    net = RoadwayNetwork.read(
        link_file=SMALL_LINK_FILE,
        node_file=SMALL_NODE_FILE,
        shape_file=SMALL_SHAPE_FILE,
        fast=True,
    )
    net.write(filename=out_prefix, path=SCRATCH_DIR)
    net_2 = RoadwayNetwork.read(
        link_file=out_link_file, node_file=out_node_file, shape_file=out_shape_file
    )
    print("--Finished:", request.node.name)


@pytest.mark.parametrize(
    "selection",
    [
        {  # SELECTION 1
            "link": [{"name": ["6th", "Sixth", "sixth"]}],
            "A": {"osm_node_id": "187899923"},
            "B": {"osm_node_id": "187865924"},
            "answer": ["187899923", "187858777", "187923585", "187865924"],
        },
        {  # SELECTION 2
            "link": [{"name": ["6th", "Sixth", "sixth"]}],
            "A": {"osm_node_id": "187899923"},  # start searching for segments at A
            "B": {"osm_node_id": "187942339"},
        },
        {  # SELECTION 3
            "link": [{"name": ["6th", "Sixth", "sixth"]}, {"lanes": [1, 2]}],
            "A": {"osm_node_id": "187899923"},  # start searching for segments at A
            "B": {"osm_node_id": "187942339"},
        },
        {  # SELECTION 4
            "link": [{"name": ["I 35E"]}],
            "A": {"osm_node_id": "961117623"},  # start searching for segments at A
            "B": {"osm_node_id": "2564047368"},
        },
        {  # SELECTION 5
            "link": [
                {"name": ["6th", "Sixth", "sixth"]},
                {"model_link_id": [2846, 2918]},
                {"lanes": [1, 2]},
            ]
        },
    ],
)
@pytest.mark.roadway
@pytest.mark.travis
def test_select_roadway_features(request, selection):
    print("\n--Starting:", request.node.name)
    net = _read_stpaul_net()
    print("--->", selection)
    net.select_roadway_features(selection)

    print("building a selection key")
    sel_key = net.build_selection_key(selection)

    print("Features selected:", len(net.selections[sel_key]["selected_links"]))
    selected_link_indices = net.selections[sel_key]["selected_links"].index.tolist()
    if "answer" in selection.keys():
        print("Comparing answer")
        selected_nodes = [str(selection["A"]["osm_node_id"])] + net.links_df.loc[
            selected_link_indices, "v"
        ].tolist()
        # print("Nodes selected: ",selected_nodes)
        # print("Expected Answer: ", sel["answer"])
        assert set(selected_nodes) == set(selection["answer"])

    print("--Finished:", request.node.name)


@pytest.mark.roadway
@pytest.mark.travis
def test_select_roadway_features_from_projectcard(request):
    print("\n--Starting:", request.node.name)
    net = _read_stpaul_net()
    print("Reading project card ...")
    project_card_name = "3_multiple_roadway_attribute_change.yml"

    project_card_path = os.path.join(STPAUL_DIR, "project_cards", project_card_name)
    project_card = ProjectCard.read(project_card_path)

    print("Selecting roadway features ...")
    sel = project_card.facility
    selected_link_indices = net.select_roadway_features(sel)
    print("Features selected:", len(selected_link_indices))

    print("--Finished:", request.node.name)


@pytest.mark.parametrize(
    "apply_feature_change_project_card",
    [
        "1_simple_roadway_attribute_change.yml",
        "2_multiple_roadway.yml",
        "3_multiple_roadway_attribute_change.yml",
    ],
)
@pytest.mark.roadway
@pytest.mark.travis
def test_apply_roadway_feature_change(request, apply_feature_change_project_card):
    print("\n--Starting:", request.node.name)
    my_net = _read_stpaul_net()
    print("Reading project card", apply_feature_change_project_card, "...")
    project_card_path = os.path.join(
        STPAUL_DIR, "project_cards", apply_feature_change_project_card
    )
    project_card = ProjectCard.read(project_card_path)

    print("Selecting roadway features ...")
    selected_link_indices = my_net.select_roadway_features(project_card.facility)

    attributes_to_update = [
        p["property"]
        for p in project_card.properties
        if p["property"] in my_net.links_df.columns
    ]
    orig_links = my_net.links_df.loc[selected_link_indices, attributes_to_update]
    print("Original Links:\n", orig_links)

    my_net.apply_roadway_feature_change(
        my_net.select_roadway_features(project_card.facility), project_card.properties
    )

    rev_links = my_net.links_df.loc[selected_link_indices, attributes_to_update]
    print("Revised Links:\n", rev_links)

    print("--Finished:", request.node.name)


@pytest.mark.roadway
@pytest.mark.travis
def test_add_managed_lane(request):
    print("\n--Starting:", request.node.name)
    net = _read_stpaul_net()
    print("Reading project card ...")
    project_card_name = "5_managed_lane.yml"
    project_card_path = os.path.join(STPAUL_DIR, "project_cards", project_card_name)
    project_card = ProjectCard.read(project_card_path)

    print("Selecting roadway features ...")
    selected_link_indices = net.select_roadway_features(project_card.facility)

    attributes_to_update = [p["property"] for p in project_card.properties]
    orig_links = net.links_df.loc[
        selected_link_indices, net.links_df.columns.intersection(attributes_to_update)
    ]
    print("Original Links:\n", orig_links)

    net.apply_managed_lane_feature_change(
        net.select_roadway_features(project_card.facility), project_card.properties
    )

    rev_links = net.links_df.loc[selected_link_indices, attributes_to_update]
    print("Revised Links:\n", rev_links)

    net.write(filename="test_ml", path=SCRATCH_DIR)

    print("--Finished:", request.node.name)


@pytest.mark.roadway
@pytest.mark.travis
def test_add_managed_lane_complex(request):
    print("\n--Starting:", request.node.name)
    net = _read_stpaul_net()
    print("Reading project card ...")
    project_card_name = "broken_parallel_managed_lane.yml"
    project_card_path = os.path.join(STPAUL_DIR, "project_cards", project_card_name)
    project_card = ProjectCard.read(project_card_path)
    print("Selecting roadway features ...")
    selected_link_indices = net.select_roadway_features(project_card.facility)

    attributes_to_update = [p["property"] for p in project_card.properties]

    orig_links = net.links_df.loc[
        selected_link_indices, net.links_df.columns.intersection(attributes_to_update)
    ]
    print("Original Links:\n", orig_links)

    net.apply_managed_lane_feature_change(
        net.select_roadway_features(project_card.facility), project_card.properties
    )

    rev_links = net.links_df.loc[selected_link_indices, attributes_to_update]
    print("Revised Links:\n", rev_links)

    net.write(filename="test_ml", path=SCRATCH_DIR)

    print("--Finished:", request.node.name)


@pytest.mark.roadway
@pytest.mark.travis
def test_add_adhoc_field(request):
    """
    Makes sure new fields can be added in the API and be saved and read in again.
    """
    print("\n--Starting:", request.node.name)
    net = _read_stpaul_net()
    net.links_df["my_ad_hoc_field"] = 22.5

    print("Network with field...\n ", net.links_df["my_ad_hoc_field"][0:5])

    assert net.links_df["my_ad_hoc_field"][0] == 22.5


@pytest.mark.elo
@pytest.mark.roadway
@pytest.mark.travis
def test_add_adhoc_managed_lane_field(request):
    """
    Makes sure new fields can be added to the network for managed lanes that get moved there.
    """
    print("\n--Starting:", request.node.name)
    net = _read_small_net()

    facility = {"link": [{"model_link_id": 224}]}
    selected_link_indices = net.select_roadway_features(facility)
    net.links_df["ML_my_ad_hoc_field"] = 0
    net.links_df["ML_my_ad_hoc_field"].loc[selected_link_indices] = 22.5
    net.links_df["ML_lanes"] = 0
    net.links_df["ML_lanes"].loc[selected_link_indices] = 1
    net.links_df["ML_price"] = 0
    net.links_df["ML_price"].loc[selected_link_indices] = 1.5
    net.links_df["managed"] = 0
    net.links_df["managed"].loc[selected_link_indices] = 1
    print(
        "Network with field...\n ",
        net.links_df[
            [
                "model_link_id",
                "name",
                "ML_my_ad_hoc_field",
                "lanes",
                "ML_lanes",
                "ML_price",
                "managed",
            ]
        ],
    )
    ml_net = net.create_managed_lane_network()
    print("Managed Lane Network")
    print(ml_net.links_df[["model_link_id", "name", "my_ad_hoc_field", "lanes", "price"]])
    # assert net.links_df["my_ad_hoc_field"][0] == 22.5
    # print("CALCULATED:\n", v_series.loc[selected_link_indices])


@pytest.mark.roadway
@pytest.mark.travis
def test_add_adhoc_managed_lane_field(request):
    """
    Makes sure new fields can be added to the network for managed lanes that get moved there.
    """
    print("\n--Starting:", request.node.name)
    net = _read_small_net()

    facility = {"link": [{"model_link_id": 224}]}
    selected_link_indices = net.select_roadway_features(facility)
    net.links_df["ML_my_ad_hoc_field"] = 0
    net.links_df["ML_my_ad_hoc_field"].loc[selected_link_indices] = 22.5
    net.links_df["ML_lanes"] = 0
    net.links_df["ML_lanes"].loc[selected_link_indices] = 1
    net.links_df["ML_price"] = 0
    net.links_df["ML_price"].loc[selected_link_indices] = 1.5
    net.links_df["managed"] = 0
    net.links_df["managed"].loc[selected_link_indices] = 1
    print(
        "Network with field...\n ",
        net.links_df[
            [
                "model_link_id",
                "name",
                "ML_my_ad_hoc_field",
                "lanes",
                "ML_lanes",
                "ML_price",
                "managed",
            ]
        ],
    )
    ml_net = net.create_managed_lane_network()
    print("Managed Lane Network")
    print(ml_net.links_df[["model_link_id", "name", "my_ad_hoc_field", "lanes", "price"]])
    # assert net.links_df["my_ad_hoc_field"][0] == 22.5
    # print("CALCULATED:\n", v_series.loc[selected_link_indices])


@pytest.mark.roadway
@pytest.mark.travis
def test_add_adhoc_field_from_card(request):
    """
    Makes sure new fields can be added from a project card and that
    they will be the right type.
    """
    print("\n--Starting:", request.node.name)
    net = _read_stpaul_net()
    project_card_name = "new_fields_project_card.yml"

    print("Reading project card", project_card_name, "...")
    project_card_path = os.path.join(STPAUL_DIR, "project_cards", project_card_name)
    project_card = ProjectCard.read(project_card_path)

    print("Selecting roadway features ...")
    selected_link_indices = net.select_roadway_features(project_card.facility)

    attributes_to_update = [p["property"] for p in project_card.properties]

    net.apply_roadway_feature_change(
        net.select_roadway_features(project_card.facility), project_card.properties
    )

    rev_links = net.links_df.loc[selected_link_indices, attributes_to_update]
    rev_types = [(a, net.links_df[a].dtypes) for a in attributes_to_update]
    # rev_types = net.links_df[[attributes_to_update]].dtypes
    print("Revised Links:\n", rev_links, "\nNew Property Types:\n", rev_types)

    assert net.links_df.loc[selected_link_indices[0], "my_ad_hoc_field_float"] == 1.1
    assert net.links_df.loc[selected_link_indices[0], "my_ad_hoc_field_integer"] == 2
    assert (
        net.links_df.loc[selected_link_indices[0], "my_ad_hoc_field_string"] == "three"
    )
    print("--Finished:", request.node.name)


@pytest.mark.roadway
@pytest.mark.travis
def test_bad_properties_statements(request):
    """
    Makes sure new fields can be added from a project card and that
    they will be the right type.
    """

    print("\n--Starting:", request.node.name)
    net = _read_stpaul_net()
    ok_properties_change = [{"property": "lanes", "change": 1}]
    bad_properties_change = [{"property": "my_random_var", "change": 1}]
    bad_properties_existing = [{"property": "my_random_var", "existing": 1}]

    with pytest.raises(ValueError):
        net.validate_properties(bad_properties_change)

    with pytest.raises(ValueError):
        net.validate_properties(ok_properties_change, require_existing_for_change=True)

    with pytest.raises(ValueError):
        net.validate_properties(bad_properties_existing, ignore_existing=False)

    print("--Finished:", request.node.name)


@pytest.mark.travis
@pytest.mark.roadway
def test_add_delete_roadway_project_card(request):
    print("\n--Starting:", request.node.name)

    print("Reading network ...")
    net = _read_stpaul_net()
    project_cards_list = [
        "10_simple_roadway_add_change.yml",
        "11_multiple_roadway_add_and_delete_change.yml",
    ]

    for card_name in project_cards_list:
        print("Applying project card - ", card_name, "...")
        project_card_path = os.path.join(STPAUL_DIR, "project_cards", card_name)
        project_card = ProjectCard.read(project_card_path, validate=False)

        orig_links_count = len(net.links_df)
        orig_nodes_count = len(net.nodes_df)

        missing_nodes = []
        missing_links = []

        project_card_dictionary = project_card.__dict__

        def _get_missing_nodes(project_card_dictionary):
            if project_card_dictionary[
                "category"
            ].lower() == "roadway deletion" and project_card_dictionary.get("nodes"):
                for key, val in project_card_dictionary["nodes"].items():
                    return [v for v in val if v not in net.nodes_df[key].tolist()]

        def _get_missing_links(project_card_dictionary):
            if project_card_dictionary[
                "category"
            ].lower() == "roadway deletion" and project_card_dictionary.get("links"):
                for key, val in project_card_dictionary["links"].items():
                    return [v for v in val if v not in net.links_df[key].tolist()]

        # count nodes that are in original network that should be deleted
        if not project_card_dictionary.get("changes"):
            m_n = _get_missing_nodes(project_card_dictionary)
            if m_n:
                missing_nodes += m_n

            m_l = _get_missing_links(project_card_dictionary)
            if m_l:
                missing_links += m_l
        else:
            for project_dictionary in project_card_dictionary["changes"]:
                m_n = _get_missing_nodes(project_dictionary)
                if m_n:
                    missing_nodes += m_n

                m_l = _get_missing_links(project_dictionary)
                if m_l:
                    missing_links += m_l

        net.apply(project_card.__dict__)

        rev_links_count = len(net.links_df)
        rev_nodes_count = len(net.nodes_df)

        def _count_add_or_delete_features(project_card_dictionary):
            _links_added = 0
            _nodes_added = 0
            _links_deleted = 0
            _nodes_deleted = 0

            if project_card_dictionary["category"].lower() == "add new roadway":
                if project_card_dictionary.get("links") is not None:
                    _links_added = len(project_card_dictionary["links"])
                if project_card_dictionary.get("nodes") is not None:
                    _nodes_added = len(project_card_dictionary["nodes"])

            if project_card_dictionary["category"].lower() == "roadway deletion":
                if project_card_dictionary.get("links") is not None:
                    print("links", project_card_dictionary["links"])
                    _links_deleted = sum(
                        len(project_card_dictionary["links"][key])
                        for key in project_card_dictionary["links"]
                    )
                if project_card_dictionary.get("nodes"):
                    print("nodes", project_card_dictionary["nodes"])
                    _nodes_deleted = sum(
                        len(project_card_dictionary["nodes"][key])
                        for key in project_card_dictionary["nodes"]
                    )
                    print("nodes_deleted:", _nodes_deleted)
                    print("NODES:", project_card_dictionary["nodes"])

            return {
                "links_added": _links_added,
                "nodes_added": _nodes_added,
                "links_deleted": _links_deleted,
                "nodes_deleted": _nodes_deleted,
            }

        links_added = 0
        links_deleted = 0
        nodes_added = 0
        nodes_deleted = 0

        if not project_card_dictionary.get("changes"):
            count_info = _count_add_or_delete_features(project_card_dictionary)
            links_added = count_info["links_added"]
            links_deleted = count_info["links_deleted"]
            nodes_added = count_info["nodes_added"]
            nodes_deleted = count_info["nodes_deleted"]
        else:
            for project_dictionary in project_card_dictionary["changes"]:
                count_info = _count_add_or_delete_features(project_dictionary)
                links_added += count_info["links_added"]
                links_deleted += count_info["links_deleted"]
                nodes_added += count_info["nodes_added"]
                nodes_deleted += count_info["nodes_deleted"]

        num_missing_nodes = len(set(missing_nodes))
        print("MISSING NODES:", num_missing_nodes)

        num_missing_links = len(set(missing_links))
        print("MISSING LINKS:", num_missing_links)

        net_links_network = rev_links_count - orig_links_count
        net_links_project_card = links_added - links_deleted + num_missing_links

        net_nodes_network = rev_nodes_count - orig_nodes_count
        net_nodes_project_card = nodes_added - nodes_deleted + num_missing_nodes
        assert net_links_network == net_links_project_card
        assert net_nodes_network == net_nodes_project_card

    print("--Finished:", request.node.name)


@pytest.mark.roadway
@pytest.mark.travis
def test_export_network_to_csv(request):
    print("\n--Starting:", request.node.name)
    net = _read_stpaul_net()
    net.links_df.to_csv(os.path.join(SCRATCH_DIR, "links_df.csv"), index=False)
    net.nodes_df.to_csv(os.path.join(SCRATCH_DIR, "nodes_df.csv"), index=False)


variable_queries = [
    {"v": "lanes", "category": None, "time_period": ["7:00", "9:00"]},
    {"v": "ML_price", "category": "sov", "time_period": ["7:00", "9:00"]},
    {"v": "ML_price", "category": ["hov3", "hov2"], "time_period": ["7:00", "9:00"]},
]


@pytest.mark.parametrize("variable_query", variable_queries)
@pytest.mark.roadway
@pytest.mark.travis
def test_query_roadway_property_by_time_group(request, variable_query):
    print("\n--Starting:", request.node.name)
    net = _read_stpaul_net()
    print("Applying project card...")
    project_card_path = os.path.join(STPAUL_DIR, "project_cards", "5_managed_lane.yml")
    project_card = ProjectCard.read(project_card_path, validate=False)
    net.apply_managed_lane_feature_change(
        net.select_roadway_features(project_card.facility), project_card.properties
    )
    print("Querying Attribute...")
    print("QUERY:\n", variable_query)
    v_series = net.get_property_by_time_period_and_group(
        variable_query["v"],
        category=variable_query["category"],
        time_period=variable_query["time_period"],
    )
    selected_link_indices = net.select_roadway_features(project_card.facility)

    print("CALCULATED:\n", v_series.loc[selected_link_indices])
    print("ORIGINAL:\n", net.links_df.loc[selected_link_indices, variable_query["v"]])

    ## todo make test make sure the values are correct.


@pytest.mark.roadway
@pytest.mark.travis
def test_write_model_net(request):
    print("\n--Starting:", request.node.name)

    print("Reading network ...")

    net = RoadwayNetwork.read(
        link_file=STPAUL_LINK_FILE,
        node_file=STPAUL_NODE_FILE,
        shape_file=STPAUL_SHAPE_FILE,
        fast=True,
    )

    print("Reading project card ...")
    project_card_name = "5_managed_lane.yml"
    project_card_path = os.path.join(STPAUL_DIR, "project_cards", project_card_name)
    project_card = ProjectCard.read(project_card_path)

    net.apply(project_card.__dict__)
    net.links_df.to_csv(os.path.join(SCRATCH_DIR, "in_ml_links.csv"), index=False)
    net.nodes_df.to_csv(os.path.join(SCRATCH_DIR, "in_ml_nodes.csv"), index=False)
    net.shapes_df.to_csv(os.path.join(SCRATCH_DIR, "in_ml_shape.csv"), index=False)

    ml_net = net.create_managed_lane_network(in_place=False)
    ml_net.links_df.to_csv(os.path.join(SCRATCH_DIR, "out_ml_links.csv"), index=False)
    ml_net.nodes_df.to_csv(os.path.join(SCRATCH_DIR, "out_ml_nodes.csv"), index=False)
    ml_net.shapes_df.to_csv(os.path.join(SCRATCH_DIR, "out_ml_shape.csv"), index=False)

    print("--Finished:", request.node.name)


@pytest.mark.roadway
@pytest.mark.travis
def test_network_connectivity(request):
    print("\n--Starting:", request.node.name)

    print("Reading network ...")

    net = RoadwayNetwork.read(
        link_file=STPAUL_LINK_FILE,
        node_file=STPAUL_NODE_FILE,
        shape_file=STPAUL_SHAPE_FILE,
        fast=True,
    )
    print("Checking network connectivity ...")
    print("Drive Network Connected:", net.is_network_connected(mode="drive"))
    print("--Finished:", request.node.name)


@pytest.mark.roadway
@pytest.mark.travis
def test_get_modal_network(request):
    print("\n--Starting:", request.node.name)

    mode = "transit"
    print("Reading network. Mode: {} ...".format(mode))

    net = RoadwayNetwork.read(
        link_file=STPAUL_LINK_FILE,
        node_file=STPAUL_NODE_FILE,
        shape_file=STPAUL_SHAPE_FILE,
        fast=True,
    )
    _links_df, _nodes_df = RoadwayNetwork.get_modal_links_nodes(
        net.links_df, net.nodes_df, modes=[mode],
    )

    test_links_of_selection = _links_df["model_link_id"].tolist()
    print("TEST - Number of selected links: {}".format(len(test_links_of_selection)))

    mode_variables = RoadwayNetwork.MODES_TO_NETWORK_LINK_VARIABLES[mode]

    control_links_of_selection = []
    for m in mode_variables:
        control_links_of_selection.extend(
            net.links_df.loc[net.links_df[m], "model_link_id"]
        )
    print(
        "CONTROL - Number of selected links: {}".format(len(control_links_of_selection))
    )

    all_model_link_ids = _links_df["model_link_id"].tolist()
    print("CONTROL - Number of total links: {}".format(len(all_model_link_ids)))

    assert set(test_links_of_selection) == set(control_links_of_selection)


@pytest.mark.roadway
@pytest.mark.travis
def test_network_connectivity_ignore_single_nodes(request):
    print("\n--Starting:", request.node.name)

    print("Reading network ...")

    net = RoadwayNetwork.read(
        link_file=STPAUL_LINK_FILE,
        node_file=STPAUL_NODE_FILE,
        shape_file=STPAUL_SHAPE_FILE,
        fast=True,
    )
    print("Assessing network connectivity for walk...")
    _, disconnected_nodes = net.assess_connectivity(mode="walk", ignore_end_nodes=True)
    print("{} Disconnected Subnetworks:".format(len(disconnected_nodes)))
    print("-->\n{}".format("\n".join(list(map(str, disconnected_nodes)))))
    print("--Finished:", request.node.name)


@pytest.mark.roadway
@pytest.mark.travis
@pytest.mark.xfail(strict=True)
def test_add_roadway_links(request):
    print("\n--Starting:", request.node.name)
    net = _read_stpaul_net()

    print("Reading project card ...")
    # project_card_name = "10_simple_roadway_add_change.yml"
    project_card_name = "10a_incorrect_roadway_add_change.yml"

    project_card_path = os.path.join(STPAUL_DIR, "project_cards", project_card_name)
    project_card = ProjectCard.read(project_card_path)

    project_card_dictionary = project_card.__dict__

    net.add_new_roadway_feature_change(
        project_card_dictionary.get("links"), project_card_dictionary.get("nodes")
    )

    print("--Finished:", request.node.name)


@pytest.mark.test_ml
@pytest.mark.roadway
@pytest.mark.travis
def test_existing_managed_lane_apply(request):
    print("\n--Starting:", request.node.name)

    print("Reading network ...")

    net = RoadwayNetwork.read(
        link_file=STPAUL_LINK_FILE,
        node_file=STPAUL_NODE_FILE,
        shape_file=STPAUL_SHAPE_FILE,
        fast=True,
    )

    print("Reading project card ...")
    project_card_name = "4_simple_managed_lane.yml"
    project_card_path = os.path.join(STPAUL_DIR, "project_cards", project_card_name)
    project_card = ProjectCard.read(project_card_path)

    print("Selecting roadway features ...")
    selected_link_indices = net.select_roadway_features(project_card.facility)

    if "managed" in net.links_df.columns:
        existing_ml_links = len((net.links_df[net.links_df["managed"] == 1]).index)
    else:
        existing_ml_links = 0

    print("Existing # of ML links in the network:", existing_ml_links)

    net.apply_managed_lane_feature_change(
        net.select_roadway_features(project_card.facility), project_card.properties
    )

    new_ml_links = len((net.links_df[net.links_df["managed"] == 1]).index)
    print("New # of ML links in the network:", new_ml_links)

    assert new_ml_links == existing_ml_links + len(selected_link_indices)

    print("--Finished:", request.node.name)


@pytest.mark.travis
@pytest.mark.roadway
def test_delete_roadway_shape(request):
    print("\n--Starting:", request.node.name)

    print("Reading network ...")
    net = _read_stpaul_net()

    print("Reading project card ...")
    project_card_name = "13_simple_roadway_delete_change.yml"
    project_card_path = os.path.join(STPAUL_DIR, "project_cards", project_card_name)
    project_card = ProjectCard.read(project_card_path, validate=False)
    project_card_dictionary = project_card.__dict__

    orig_links_count = len(net.links_df)
    orig_shapes_count = len(net.shapes_df)

    net.delete_roadway_feature_change(
        project_card_dictionary.get("links"), project_card_dictionary.get("nodes")
    )

    rev_links_count = len(net.links_df)
    rev_shapes_count = len(net.shapes_df)

    assert (orig_links_count - rev_links_count) == (
        orig_shapes_count - rev_shapes_count
    )
    assert orig_shapes_count > rev_shapes_count
    assert orig_links_count > rev_links_count

    print("--Finished:", request.node.name)


@pytest.mark.travis
@pytest.mark.roadway
def test_create_default_geometry(request):
    print("\n--Starting:", request.node.name)

    print("Reading network ...")
    net = _read_stpaul_net()

    print("Reading project card ...")
    project_card_name = "10_simple_roadway_add_change.yml"
    project_card_path = os.path.join(STPAUL_DIR, "project_cards", project_card_name)
    project_card = ProjectCard.read(project_card_path, validate=False)
    project_card_dictionary = project_card.__dict__

    net.add_new_roadway_feature_change(
        project_card_dictionary.get("links"), project_card_dictionary.get("nodes")
    )

    links_without_geometry = net.links_df[net.links_df["geometry"] == ""]

    assert len(links_without_geometry) == 0

    print("--Finished:", request.node.name)


@pytest.mark.travis
@pytest.mark.roadway
def test_add_roadway_shape(request):
    print("\n--Starting:", request.node.name)

    print("Reading network ...")
    net = _read_stpaul_net()

    print("Reading project card ...")
    project_card_name = "10_simple_roadway_add_change.yml"
    project_card_path = os.path.join(STPAUL_DIR, "project_cards", project_card_name)
    project_card = ProjectCard.read(project_card_path, validate=False)
    project_card_dictionary = project_card.__dict__

    orig_links_count = len(net.links_df)
    orig_shapes_count = len(net.shapes_df)

    net.add_new_roadway_feature_change(
        project_card_dictionary.get("links"), project_card_dictionary.get("nodes")
    )

    rev_links_count = len(net.links_df)
    rev_shapes_count = len(net.shapes_df)

    assert (rev_links_count - orig_links_count) == (
        rev_shapes_count - orig_shapes_count
    )
    assert rev_shapes_count == orig_shapes_count + 2
    assert rev_links_count == orig_links_count + 2

    print("--Finished:", request.node.name)


@pytest.mark.travis
@pytest.mark.roadway
def test_create_ml_network_shape(request):
    print("\n--Starting:", request.node.name)

    print("Reading network ...")
    net = _read_stpaul_net()

    print("Reading project card ...")
    project_card_name = "4_simple_managed_lane.yml"
    project_card_path = os.path.join(STPAUL_DIR, "project_cards", project_card_name)
    project_card = ProjectCard.read(project_card_path, validate=False)
    project_card_dictionary = project_card.__dict__

    orig_links_count = len(net.links_df)
    orig_shapes_count = len(net.shapes_df)

    net.apply(project_card_dictionary)
    ml_net = net.create_managed_lane_network()

    rev_links_count = len(ml_net.links_df)
    rev_shapes_count = len(ml_net.shapes_df)

    assert (rev_links_count - orig_links_count) == (
        rev_shapes_count - orig_shapes_count
    )

    # 2 new ML links, each ML link has 2 more access/egress links
    # total new links for 2 ML links will be 6 (2*3)
    assert rev_shapes_count == orig_shapes_count + 2 * 3
    assert rev_links_count == orig_links_count + 2 * 3

<<<<<<< HEAD
    print("--Finished:", request.node.name)

@pytest.mark.elo
@pytest.mark.travis
@pytest.mark.roadway
def test_dot_wrangler_roadway(request):
    print("\n--Starting:", request.node.name)

    print("Reading .wrangler project card ...")
    project_card_name = "add_highway_lanes.wrangler"
    project_card_path = os.path.join(STPAUL_DIR, "project_cards", project_card_name)
    project_card = ProjectCard.read(project_card_path, validate=False)
    print(project_card)
    assert("self.links_df.loc[self.links_df['lanes'] == 4, 'lanes'] = 12" in project_card.pycode)

@pytest.mark.elo
@pytest.mark.travis
@pytest.mark.roadway
def test_apply_pycode_roadway(request):
    print("\n--Starting:", request.node.name)

    print("Reading network ...")
    net = _read_stpaul_net()

    print("Apply pycode ...")
    print("BEFORE CHANGE...\n",net.links_df.loc[net.links_df['lanes'] == 4, ['model_link_id','lanes']])
    net.apply(
        { "category": "Calculated Roadway",
          "project": "megaroads",
          "pycode": "self.links_df.loc[self.links_df['lanes'] == 4, 'lanes'] = 12",
        }
    )
    print("AFTER CHANGE...\n",net.links_df.loc[net.links_df['lanes'] == 12, ['model_link_id','lanes']])
=======
    print("--Finished:", request.node.name)
>>>>>>> 79744ac6
<|MERGE_RESOLUTION|>--- conflicted
+++ resolved
@@ -935,10 +935,8 @@
     assert rev_shapes_count == orig_shapes_count + 2 * 3
     assert rev_links_count == orig_links_count + 2 * 3
 
-<<<<<<< HEAD
-    print("--Finished:", request.node.name)
-
-@pytest.mark.elo
+    print("--Finished:", request.node.name)
+
 @pytest.mark.travis
 @pytest.mark.roadway
 def test_dot_wrangler_roadway(request):
@@ -951,7 +949,6 @@
     print(project_card)
     assert("self.links_df.loc[self.links_df['lanes'] == 4, 'lanes'] = 12" in project_card.pycode)
 
-@pytest.mark.elo
 @pytest.mark.travis
 @pytest.mark.roadway
 def test_apply_pycode_roadway(request):
@@ -968,7 +965,4 @@
           "pycode": "self.links_df.loc[self.links_df['lanes'] == 4, 'lanes'] = 12",
         }
     )
-    print("AFTER CHANGE...\n",net.links_df.loc[net.links_df['lanes'] == 12, ['model_link_id','lanes']])
-=======
-    print("--Finished:", request.node.name)
->>>>>>> 79744ac6
+    print("AFTER CHANGE...\n",net.links_df.loc[net.links_df['lanes'] == 12, ['model_link_id','lanes']])