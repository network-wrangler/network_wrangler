import os
import json
from geopandas import GeoDataFrame
import pytest
from network_wrangler import RoadwayNetwork
from network_wrangler import ProjectCard
import time
import numpy as np
import pandas as pd
from network_wrangler import offset_lat_lon
from network_wrangler import haversine_distance

pd.set_option("display.max_rows", 500)
pd.set_option("display.max_columns", 500)
pd.set_option("display.width", 50000)

"""
Run just the tests labeled basic using `pytest -m roadway`
To run with print statments, use `pytest -s -m roadway`
"""

STPAUL_DIR = os.path.join(
    os.path.dirname(os.path.dirname(os.path.realpath(__file__))), "example", "stpaul"
)
STPAUL_SHAPE_FILE = os.path.join(STPAUL_DIR, "shape.geojson")
STPAUL_LINK_FILE = os.path.join(STPAUL_DIR, "link.json")
STPAUL_NODE_FILE = os.path.join(STPAUL_DIR, "node.geojson")

SMALL_DIR = os.path.join(
    os.path.dirname(os.path.dirname(os.path.realpath(__file__))), "example", "single"
)
SMALL_SHAPE_FILE = os.path.join(SMALL_DIR, "shape.geojson")
SMALL_LINK_FILE = os.path.join(SMALL_DIR, "link.json")
SMALL_NODE_FILE = os.path.join(SMALL_DIR, "node.geojson")

<<<<<<< HEAD
SCRATCH_DIR = os.path.dirname(os.path.realpath(__file__))

def _read_stpaul_net():
    net = RoadwayNetwork.read(
        link_file=STPAUL_LINK_FILE,
        node_file=STPAUL_NODE_FILE,
        shape_file=STPAUL_SHAPE_FILE,
        fast=True,
    )
    return net
=======
SCRATCH_DIR = os.path.join(
    os.path.dirname(os.path.dirname(os.path.realpath(__file__))), "scratch"
)
>>>>>>> ed54d31b

@pytest.mark.roadway
@pytest.mark.travis
def test_roadway_read_write(request):
    print("\n--Starting:", request.node.name)

    out_prefix = "t_readwrite"
    out_shape_file = os.path.join(SCRATCH_DIR, out_prefix + "_" + "shape.geojson")
    out_link_file = os.path.join(SCRATCH_DIR, out_prefix + "_" + "link.json")
    out_node_file = os.path.join(SCRATCH_DIR, out_prefix + "_" + "node.geojson")

    time0 = time.time()

    net = RoadwayNetwork.read(
        link_file=SMALL_LINK_FILE,
        node_file=SMALL_NODE_FILE,
        shape_file=SMALL_SHAPE_FILE,
        fast=True,
    )
    time1 = time.time()
    print("Writing to: {}".format(SCRATCH_DIR))
    net.write(filename=out_prefix, path=SCRATCH_DIR)
    time2 = time.time()
    net_2 = RoadwayNetwork.read(
        link_file=out_link_file, node_file=out_node_file, shape_file=out_shape_file
    )
    time3 = time.time()

    read_time1 = time1 - time0
    read_time2 = time3 - time2
    write_time = time2 - time1

    print("TIME, read (w/out valdiation, with): {},{}".format(read_time1, read_time2))
    print("TIME, write:{}".format(write_time))
    """
    # right now don't have a good way of ignoring differences in rounding
    with open(shape_file, 'r') as s1:
        og_shape = json.loads(s1.read())
        #og_shape.replace('\r', '').replace('\n', '').replace(' ','')
    with open(os.path.join('scratch','t_readwrite_shape.geojson'), 'r')  as s2:
        new_shape = json.loads(s2.read())
        #new_shape.replace('\r', '').replace('\n', '').replace(' ','')
    assert(og_shape==new_shape)
    """


@pytest.mark.roadway
@pytest.mark.travis
def test_quick_roadway_read_write(request):
    print("\n--Starting:", request.node.name)

    out_prefix = "t_readwrite"
    out_shape_file = os.path.join(SCRATCH_DIR, out_prefix + "_" + "shape.geojson")
    out_link_file = os.path.join(SCRATCH_DIR, out_prefix + "_" + "link.json")
    out_node_file = os.path.join(SCRATCH_DIR, out_prefix + "_" + "node.geojson")
    net = RoadwayNetwork.read(
        link_file=SMALL_LINK_FILE,
        node_file=SMALL_NODE_FILE,
        shape_file=SMALL_SHAPE_FILE,
        fast=True,
    )
    net.write(filename=out_prefix, path=SCRATCH_DIR)
    net_2 = RoadwayNetwork.read(
        link_file=out_link_file, node_file=out_node_file, shape_file=out_shape_file
    )
    print("--Finished:", request.node.name)


@pytest.mark.parametrize(
    "selection",
    [ { \
        "link": [{"name": ["6th", "Sixth", "sixth"]}],
        "A": {"osm_node_id": "187899923"},
        "B": {"osm_node_id": "187865924"},
        "answer": ["187899923", "187858777", "187923585", "187865924"],
    },
    {
        "link": [{"name": ["6th", "Sixth", "sixth"]}],
        "A": {"osm_node_id": "187899923"},  # start searching for segments at A
        "B": {"osm_node_id": "187942339"},
    },
    {
        "link": [{"name": ["6th", "Sixth", "sixth"]}, {"lanes": [1, 2]}],
        "A": {"osm_node_id": "187899923"},  # start searching for segments at A
        "B": {"osm_node_id": "187942339"},
    },
    {
        "link": [{"name": ["I 35E"]}],
        "A": {"osm_node_id": "961117623"},  # start searching for segments at A
        "B": {"osm_node_id": "2564047368"},
    },
    {
        "link": [{"name": ["6th", "Sixth", "sixth"]}, {"model_link_id": [2846,2918]}, {"lanes": [1, 2]}],
    }]
)

@pytest.mark.menow
@pytest.mark.roadway
@pytest.mark.travis
def test_select_roadway_features(request, selection):
    print("\n--Starting:", request.node.name)
    net = _read_stpaul_net()
    print("--->", selection)
    net.select_roadway_features(selection)

    print("building a selection key")
    sel_key = net.build_selection_key(selection)

    print("Features selected:", len(net.selections[sel_key]["selected_links"]))
    selected_link_indices = net.selections[sel_key]["selected_links"].index.tolist()
    if "answer" in selection.keys():
        print("Comparing answer")
        selected_nodes = [str(selection["A"]["osm_node_id"])] + net.links_df.loc[
            selected_link_indices, "v"
        ].tolist()
        # print("Nodes selected: ",selected_nodes)
        # print("Expected Answer: ", sel["answer"])
        assert set(selected_nodes) == set(selection["answer"])

    print("--Finished:", request.node.name)


@pytest.mark.roadway
@pytest.mark.travis
def test_select_roadway_features_from_projectcard(request):
    print("\n--Starting:", request.node.name)
    net = _read_stpaul_net()
    print("Reading project card ...")
    project_card_name = "3_multiple_roadway_attribute_change.yml"

    project_card_path = os.path.join(STPAUL_DIR, "project_cards", project_card_name)
    project_card = ProjectCard.read(project_card_path)

    print("Selecting roadway features ...")
    sel = project_card.facility
    selected_link_indices = net.select_roadway_features(sel)
    print("Features selected:", len(selected_link_indices))

    print("--Finished:", request.node.name)


@pytest.mark.parametrize(
    "apply_feature_change_project_card",
    [
    "1_simple_roadway_attribute_change.yml",
    "2_multiple_roadway.yml",
    "3_multiple_roadway_attribute_change.yml"
    ])

@pytest.mark.roadway
@pytest.mark.travis
def test_apply_roadway_feature_change(request, apply_feature_change_project_card):
    print("\n--Starting:", request.node.name)
    my_net = _read_stpaul_net()
    print("Reading project card", apply_feature_change_project_card, "...")
    project_card_path = os.path.join(STPAUL_DIR, "project_cards", apply_feature_change_project_card)
    project_card = ProjectCard.read(project_card_path)

    print("Selecting roadway features ...")
    selected_link_indices = my_net.select_roadway_features(project_card.facility)

    attributes_to_update = [p["property"] for p in project_card.properties]
    orig_links = my_net.links_df.loc[selected_link_indices, attributes_to_update]
    print("Original Links:\n", orig_links)

    my_net.apply_roadway_feature_change(
        my_net.select_roadway_features(project_card.facility),
        project_card.properties,
    )

    rev_links = my_net.links_df.loc[selected_link_indices, attributes_to_update]
    print("Revised Links:\n", rev_links)

    print("--Finished:", request.node.name)


@pytest.mark.roadway
@pytest.mark.travis
def test_add_managed_lane(request):
    print("\n--Starting:", request.node.name)
    net = _read_stpaul_net()
    print("Reading project card ...")
    project_card_name = "5_managed_lane.yml"
    project_card_path = os.path.join(STPAUL_DIR, "project_cards", project_card_name)
    project_card = ProjectCard.read(project_card_path)

    print("Selecting roadway features ...")
    selected_link_indices = net.select_roadway_features(project_card.facility)

    attributes_to_update = [p["property"] for p in project_card.properties]
    orig_links = net.links_df.loc[selected_link_indices, attributes_to_update]
    print("Original Links:\n", orig_links)

    net.apply_managed_lane_feature_change(
        net.select_roadway_features(project_card.facility), project_card.properties
    )

    rev_links = net.links_df.loc[selected_link_indices, attributes_to_update]
    print("Revised Links:\n", rev_links)

    net.write(filename="test_ml", path=SCRATCH_DIR)

    print("--Finished:", request.node.name)


@pytest.mark.roadway
@pytest.mark.travis
def test_add_adhoc_field(request):
    """
    Makes sure new fields can be added in the API and be saved and read in again.
    """
    print("\n--Starting:", request.node.name)
    net = _read_stpaul_net()
    net.links_df["my_ad_hoc_field"] = 22.5

    print("Network with field...\n ", net.links_df["my_ad_hoc_field"][0:5])

    assert net.links_df["my_ad_hoc_field"][0] == 22.5


@pytest.mark.roadway
@pytest.mark.travis
def test_add_adhoc_field_from_card(request):
    """
    Makes sure new fields can be added from a project card and that
    they will be the right type.
    """
    print("\n--Starting:", request.node.name)
    net = _read_stpaul_net()
    project_card_name = "new_fields_project_card.yml"

    print("Reading project card", project_card_name, "...")
    project_card_path = os.path.join(STPAUL_DIR, "project_cards", project_card_name)
    project_card = ProjectCard.read(project_card_path)

    print("Selecting roadway features ...")
    selected_link_indices = net.select_roadway_features(project_card.facility)

    attributes_to_update = [p["property"] for p in project_card.properties]

    net.apply_roadway_feature_change(
        net.select_roadway_features(project_card.facility), project_card.properties
    )

    rev_links = net.links_df.loc[selected_link_indices, attributes_to_update]
    rev_types = [(a, net.links_df[a].dtypes) for a in attributes_to_update]
    # rev_types = net.links_df[[attributes_to_update]].dtypes
    print("Revised Links:\n", rev_links, "\nNew Property Types:\n", rev_types)

    assert net.links_df.loc[selected_link_indices[0], "my_ad_hoc_field_float"] == 1.1
    assert net.links_df.loc[selected_link_indices[0], "my_ad_hoc_field_integer"] == 2
    assert (
        net.links_df.loc[selected_link_indices[0], "my_ad_hoc_field_string"] == "three"
    )
    print("--Finished:", request.node.name)


@pytest.mark.roadway
@pytest.mark.travis
def test_bad_properties_statements(request):
    """
    Makes sure new fields can be added from a project card and that
    they will be the right type.
    """

    print("\n--Starting:", request.node.name)
    net = _read_stpaul_net()
    ok_properties_change = [{"property": "lanes", "change": 1}]
    bad_properties_change = [{"property": "my_random_var", "change": 1}]
    bad_properties_existing = [{"property": "my_random_var", "existing": 1}]

    with pytest.raises(ValueError):
        net.validate_properties(bad_properties_change)

    with pytest.raises(ValueError):
        net.validate_properties(ok_properties_change, require_existing_for_change=True)

    with pytest.raises(ValueError):
        net.validate_properties(bad_properties_existing, ignore_existing=False)

    print("--Finished:", request.node.name)


<<<<<<< HEAD

=======
>>>>>>> ed54d31b
@pytest.mark.travis
@pytest.mark.roadway
def test_add_delete_roadway_project_card(request):
    print("\n--Starting:", request.node.name)

    print("Reading network ...")
    net = _read_stpaul_net()
    project_cards_list = [
        "10_simple_roadway_add_change.yml",
        "11_multiple_roadway_add_and_delete_change.yml",
    ]

    for card_name in project_cards_list:
        print("Applying project card - ", card_name, "...")
        project_card_path = os.path.join(STPAUL_DIR, "project_cards", card_name)
        project_card = ProjectCard.read(project_card_path, validate=False)

        orig_links_count = len(net.links_df)
        orig_nodes_count = len(net.nodes_df)

        missing_nodes = []
        missing_links = []

        project_card_dictionary = project_card.__dict__

        def _get_missing_nodes(project_card_dictionary):
            if project_card_dictionary[
                "category"
            ].lower() == "roadway deletion" and project_card_dictionary.get("nodes"):
                for key, val in project_card_dictionary["nodes"].items():
                    return [v for v in val if v not in net.nodes_df[key].tolist()]

        def _get_missing_links(project_card_dictionary):
            if project_card_dictionary[
                "category"
            ].lower() == "roadway deletion" and project_card_dictionary.get("links"):
                for key, val in project_card_dictionary["links"].items():
                    return [v for v in val if v not in net.links_df[key].tolist()]

        # count nodes that are in original network that should be deleted
        if not project_card_dictionary.get("changes"):
            m_n = _get_missing_nodes(project_card_dictionary)
            if m_n: missing_nodes+=m_n

            m_l = _get_missing_links(project_card_dictionary)
            if m_l: missing_links+=m_l
        else:
            for project_dictionary in project_card_dictionary["changes"]:
                m_n = _get_missing_nodes(project_dictionary)
                if m_n: missing_nodes+=m_n

                m_l = _get_missing_links(project_dictionary)
                if m_l: missing_links+=m_l

        net.apply(project_card.__dict__)

        rev_links_count = len(net.links_df)
        rev_nodes_count = len(net.nodes_df)

        def _count_add_or_delete_features(project_card_dictionary):
            _links_added = 0
            _nodes_added = 0
            _links_deleted = 0
            _nodes_deleted = 0

            if project_card_dictionary["category"].lower() == "add new roadway":
                if project_card_dictionary.get("links") is not None:
                    _links_added = len(project_card_dictionary["links"])
                if project_card_dictionary.get("nodes") is not None:
                    _nodes_added = len(project_card_dictionary["nodes"])

            if project_card_dictionary["category"].lower() == "roadway deletion":
                if project_card_dictionary.get("links") is not None:
                    print("links", project_card_dictionary["links"])
                    _links_deleted = sum(
                        len(project_card_dictionary["links"][key])
                        for key in project_card_dictionary["links"]
                    )
                if project_card_dictionary.get("nodes"):
                    print("nodes", project_card_dictionary["nodes"])
                    _nodes_deleted = sum(
                        len(project_card_dictionary["nodes"][key])
                        for key in project_card_dictionary["nodes"]
                    )
                    print("nodes_deleted:", _nodes_deleted)
                    print("NODES:", project_card_dictionary["nodes"])

            return {
                "links_added": _links_added,
                "nodes_added": _nodes_added,
                "links_deleted": _links_deleted,
                "nodes_deleted": _nodes_deleted,
            }

        links_added = 0
        links_deleted = 0
        nodes_added = 0
        nodes_deleted = 0

        if not project_card_dictionary.get("changes"):
            count_info = _count_add_or_delete_features(project_card_dictionary)
            links_added = count_info["links_added"]
            links_deleted = count_info["links_deleted"]
            nodes_added = count_info["nodes_added"]
            nodes_deleted = count_info["nodes_deleted"]
        else:
            for project_dictionary in project_card_dictionary["changes"]:
                count_info = _count_add_or_delete_features(project_dictionary)
                links_added += count_info["links_added"]
                links_deleted += count_info["links_deleted"]
                nodes_added += count_info["nodes_added"]
                nodes_deleted += count_info["nodes_deleted"]

        num_missing_nodes = len(set(missing_nodes))
        print("MISSING NODES:",num_missing_nodes)

        num_missing_links = len(set(missing_links))
        print("MISSING LINKS:",num_missing_links)

        net_links_network = rev_links_count - orig_links_count
        net_links_project_card = links_added - links_deleted + num_missing_links

        net_nodes_network = rev_nodes_count - orig_nodes_count
        net_nodes_project_card = nodes_added - nodes_deleted + num_missing_nodes
        assert net_links_network == net_links_project_card
        assert net_nodes_network == net_nodes_project_card

    print("--Finished:", request.node.name)

@pytest.mark.roadway
@pytest.mark.travis
def test_export_network_to_csv(request):
    print("\n--Starting:", request.node.name)
    net = _read_stpaul_net()
    net.links_df.to_csv(os.path.join(SCRATCH_DIR, "links_df.csv"), index=False)
    net.nodes_df.to_csv(os.path.join(SCRATCH_DIR, "nodes_df.csv"), index=False)

variable_queries = [
    {"v":"lanes",'category': None, "time_period": ['7:00', '9:00']},
    {"v":"ML_price", 'category': "sov", 'time_period': ['7:00', '9:00']},
    {"v":"ML_price", 'category': ["hov3","hov2"], 'time_period': ['7:00', '9:00']}
]
@pytest.mark.parametrize("variable_query", variable_queries)

@pytest.mark.roadway
def test_query_roadway_property_by_time_group(request, variable_query):
    print("\n--Starting:", request.node.name)
    net = _read_stpaul_net()
    print("Applying project card...")
    project_card_path = os.path.join(STPAUL_DIR, "project_cards", "5_managed_lane.yml")
    project_card = ProjectCard.read(project_card_path, validate=False)
    net.apply_managed_lane_feature_change(
        net.select_roadway_features(project_card.facility), project_card.properties
    )
    print("Querying Attribute...")
    print("QUERY:\n",variable_query)
    v_series = net.get_property_by_time_period_and_group(
        variable_query['v'],
        category = variable_query['category'],
        time_period = variable_query['time_period'],
    )
    selected_link_indices = net.select_roadway_features(project_card.facility)

    print("CALCULATED:\n",v_series.loc[selected_link_indices])
    print("ORIGINAL:\n",net.links_df.loc[selected_link_indices,variable_query['v']])


<<<<<<< HEAD
    ## todo make test make sure the values are correct.
=======
@pytest.mark.highway
@pytest.mark.ashishk
def test_write_model_net(request):
    print("\n--Starting:", request.node.name)

    print("Reading network ...")

    net = RoadwayNetwork.read(
        link_file=STPAUL_LINK_FILE,
        node_file=STPAUL_NODE_FILE,
        shape_file=STPAUL_SHAPE_FILE,
        fast=True,
    )

    print("Reading project card ...")
    project_card_name = "5_managed_lane.yml"
    project_card_path = os.path.join(STPAUL_DIR, "project_cards", project_card_name)
    project_card = ProjectCard.read(project_card_path)

    net.apply(project_card.__dict__)
    net.links_df.to_csv(os.path.join(SCRATCH_DIR, "in_ml_links.csv"), index=False)
    net.nodes_df.to_csv(os.path.join(SCRATCH_DIR, "in_ml_nodes.csv"), index=False)
    net.shapes_df.to_csv(os.path.join(SCRATCH_DIR, "in_ml_shape.csv"), index=False)

    ml_net = net.create_managed_lane_network(in_place=False)
    ml_net.links_df.to_csv(os.path.join(SCRATCH_DIR, "out_ml_links.csv"), index=False)
    ml_net.nodes_df.to_csv(os.path.join(SCRATCH_DIR, "out_ml_nodes.csv"), index=False)
    ml_net.shapes_df.to_csv(os.path.join(SCRATCH_DIR, "out_ml_shape.csv"), index=False)

    print("--Finished:", request.node.name)

@pytest.mark.offset
def test_lat_lon_offset(request):
    print("\n--Starting:", request.node.name)

    in_lat_lon = [-93.0903549, 44.961085]
    print(in_lat_lon)

    new_lat_lon = offset_lat_lon(in_lat_lon)
    print(new_lat_lon)

    print("--Finished:", request.node.name)

@pytest.mark.get_dist
def test_get_distance_bw_lat_lon(request):
    print("\n--Starting:", request.node.name)

    start = [-93.0889873, 44.966861]
    end = [-93.08844310000001, 44.9717832]
    dist = haversine_distance(start, end)
    print(dist)

    print("--Finished:", request.node.name)
>>>>>>> ed54d31b
<|MERGE_RESOLUTION|>--- conflicted
+++ resolved
@@ -33,9 +33,6 @@
 SMALL_LINK_FILE = os.path.join(SMALL_DIR, "link.json")
 SMALL_NODE_FILE = os.path.join(SMALL_DIR, "node.geojson")
 
-<<<<<<< HEAD
-SCRATCH_DIR = os.path.dirname(os.path.realpath(__file__))
-
 def _read_stpaul_net():
     net = RoadwayNetwork.read(
         link_file=STPAUL_LINK_FILE,
@@ -44,11 +41,11 @@
         fast=True,
     )
     return net
-=======
+
 SCRATCH_DIR = os.path.join(
     os.path.dirname(os.path.dirname(os.path.realpath(__file__))), "scratch"
 )
->>>>>>> ed54d31b
+
 
 @pytest.mark.roadway
 @pytest.mark.travis
@@ -331,11 +328,6 @@
 
     print("--Finished:", request.node.name)
 
-
-<<<<<<< HEAD
-
-=======
->>>>>>> ed54d31b
 @pytest.mark.travis
 @pytest.mark.roadway
 def test_add_delete_roadway_project_card(request):
@@ -503,9 +495,9 @@
     print("ORIGINAL:\n",net.links_df.loc[selected_link_indices,variable_query['v']])
 
 
-<<<<<<< HEAD
+
     ## todo make test make sure the values are correct.
-=======
+
 @pytest.mark.highway
 @pytest.mark.ashishk
 def test_write_model_net(request):
@@ -559,4 +551,3 @@
     print(dist)
 
     print("--Finished:", request.node.name)
->>>>>>> ed54d31b
