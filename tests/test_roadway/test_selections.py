--- conflicted
+++ resolved
@@ -265,23 +265,6 @@
     WranglerLogger.info(f"--Finished: {request.node.name}")
 
 
-<<<<<<< HEAD
-def test_find_segment(request, stpaul_net):
-    "TODO: add assert"
-    WranglerLogger.info(f"--Starting: {request.node.name}")
-
-    net = stpaul_net
-
-    seg_ends = [4785, 4798]
-    sel_dict = {"name": "North Mounds Boulevard", "ref": "US 61"}
-    seg_df = net.identify_segment(seg_ends[0], seg_ends[1], selection_dict=sel_dict)
-
-    WranglerLogger.debug(f"seg_df:\n{seg_df}")
-    WranglerLogger.info(f"--Finished: {request.node.name}")
-
-
-=======
->>>>>>> 55c3350b
 # selection, answer
 query_tests = [
     # TEST 2
