--- conflicted
+++ resolved
@@ -97,10 +97,6 @@
     print("--Finished:", request.node.name)
 
 
-<<<<<<< HEAD
-@pytest.mark.menow
-=======
->>>>>>> 31593381
 def test_point_from_xy(request):
     from network_wrangler.utils import point_from_xy
     from numpy.testing import assert_almost_equal
