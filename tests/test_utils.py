--- conflicted
+++ resolved
@@ -1,12 +1,9 @@
 import os
 import pytest
 
-<<<<<<< HEAD
 from network_wrangler import haversine_distance
 from network_wrangler import create_unique_shape_id
 from network_wrangler import offset_location_reference
-=======
->>>>>>> 15c3a9b0
 
 slug_test_list = [
     {"text": "I am a roadway", "delim": "_", "answer": "i_am_a_roadway"},
@@ -57,21 +54,13 @@
     assert_series_equal(df["time"], df["time_results"], check_names=False)
 
 
-<<<<<<< HEAD
-null_val_type_list = [("1", 0), ("3.2", 0.0), ("Howdy", ""), ("False", False)]
-
-
 @pytest.mark.get_dist
-=======
-@pytest.mark.geography
->>>>>>> 15c3a9b0
 @pytest.mark.travis
 def test_get_distance_bw_lat_lon(request):
     print("\n--Starting:", request.node.name)
 
     start = [-93.0889873, 44.966861]
     end = [-93.08844310000001, 44.9717832]
-<<<<<<< HEAD
     dist = haversine_distance(start, end)
     print(dist)
     assert dist == 0.34151200885686445
@@ -83,50 +72,13 @@
 def test_get_unique_shape_id(request):
     geometry = LineString([[-93.0855338, 44.9662078], [-93.0843092, 44.9656997]])
 
-=======
-
-    from network_wrangler import haversine_distance
-
-    dist = haversine_distance(start, end)
-    print(dist)
-
-    print("--Finished:", request.node.name)
-
-
-@pytest.mark.geography
-@pytest.mark.travis
-def test_lat_lon_offset(request):
-    print("\n--Starting:", request.node.name)
-
-    in_lat_lon = [-93.0903549, 44.961085]
-    print(in_lat_lon)
-    from network_wrangler import offset_lat_lon
-
-    new_lat_lon = offset_lat_lon(in_lat_lon)
-    print(new_lat_lon)
-
-    print("--Finished:", request.node.name)
-
-
-@pytest.mark.travis
-def test_get_unique_shape_id(request):
-    print("\n--Starting:", request.node.name)
-
-    from shapely.geometry import LineString
-
-    geometry = LineString([[-93.0855338, 44.9662078], [-93.0843092, 44.9656997]])
-
-    from network_wrangler import create_unique_shape_id
-
->>>>>>> 15c3a9b0
     shape_id = create_unique_shape_id(geometry)
 
     assert shape_id == "72ceb24e2c632c02f7eae5e33ed12702"
 
     print("--Finished:", request.node.name)
 
-<<<<<<< HEAD
-@pytest.mark.test_ak
+
 @pytest.mark.travis
 def test_location_reference_offset(request):
     print("\n--Starting:", request.node.name)
@@ -149,20 +101,3 @@
     assert new_location_reference == expected_location_reference
 
     print("--Finished:", request.node.name)
-=======
-
-@pytest.mark.travis
-def test_link_df_to_json(request):
-    print("\n--Starting:", request.node.name)
-    json_in = [{"a": 1, "b": 2, "distance": 5.1}, {"a": 2, "b": 3, "distance": 1.2}]
-
-    from pandas import DataFrame
-
-    df = DataFrame(json_in)
-
-    from network_wrangler import link_df_to_json
-
-    json_out = link_df_to_json(df, ["a", "b", "distance"])
-
-    assert json_in == json_out
->>>>>>> 15c3a9b0
