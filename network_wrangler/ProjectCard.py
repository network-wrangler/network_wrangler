#!/usr/bin/env python
# -*- coding: utf-8 -*-

import os
import yaml
import json

from jsonschema import validate
from jsonschema.exceptions import ValidationError
from jsonschema.exceptions import SchemaError
from .Logger import WranglerLogger


class ProjectCard(object):
    """
    Representation of a Project Card
    """

    TRANSIT_CATEGORIES = ["Transit Service Property Change"]

    # categories that may affect transit, but only as a secondary
<<<<<<< HEAD
    # effect of changing roadways
    SECONDARY_TRANSIT_CATEGORIES = [
        "Roadway Deletion",
        "Parallel Managed Lanes"
    ]
=======
    # effect of changeing roadways
    SECONDARY_TRANSIT_CATEGORIES = ["Roadway Deletion", "Parallel Managed lanes"]
>>>>>>> 821af6ee

    ROADWAY_CATEGORIES = [
        "Roadway Property Change",
        "Roadway Deletion",
        "Parallel Managed lanes",
        "Add New Roadway",
    ]

    def __init__(self, attribute_dictonary: dict):
        """
        Constructor

        args:
        attribute_dictonary: a nested dictionary of attributes
        """
        self.__dict__.update(attribute_dictonary)
        self.valid = False

        # todo more unstructuring of project card yaml

    def __str__(self):
        s = ["{}: {}".format(key, value) for key, value in self.__dict__.items()]
        return "\n".join(s)

    @staticmethod
    def read(path_to_card: str, validate: bool = True):
        """
        Reads and validates a Project card

        args:
        path_to_card: the path to the project card

        Returns a Project Card object
        """

        with open(path_to_card, "r") as cardfile:
            attribute_dictionary = yaml.safe_load(cardfile)
            attribute_dictionary["file"] = path_to_card
            card = ProjectCard(attribute_dictionary)

        card.valid = False
        if validate:
            card.valid = ProjectCard.validate_project_card_schema(path_to_card)

        return card

    def write(self, filename: str = None):
        """
        Writes project card dictionary to YAML file
        """
        if not filename:
            from network_wrangler.Utils import make_slug

            filename = make_slug(self.project) + ".yml"
        with open(filename, "w") as outfile:
            yaml.dump(self.__dict__, outfile, default_flow_style=False)

    @staticmethod
    def validate_project_card_schema(
        card_file, card_schema_file: str = "project_card.json"
    ) -> bool:
        """
        Tests project card schema validity by evaluating if it conforms to the schemas
        returns: boolean
        """
        if not os.path.exists(card_schema_file):
            base_path = os.path.join(
                os.path.dirname(os.path.realpath(__file__)), "schemas"
            )
            card_schema_file = os.path.join(base_path, card_schema_file)

        with open(card_schema_file) as schema_json_file:
            schema = json.load(schema_json_file)

        with open(card_file, "r") as card:
            card_json = yaml.safe_load(card)

        try:
            validate(card_json, schema)
            return True

        except ValidationError as exc:
            WranglerLogger.error("Failed Project Card validation: Validation Error")
            WranglerLogger.error("Project Card File Loc:{}".format(card_file))
            WranglerLogger.error("Project Card Schema Loc:{}".format(card_schema_file))
            WranglerLogger.error(exc.message)

        except SchemaError as exc:
            WranglerLogger.error("Failed Project Card schema validation: Schema Error")
            WranglerLogger.error("Project Card Schema Loc:{}".format(card_schema_file))
            WranglerLogger.error(exc.message)

        except yaml.YAMLError as exc:
            WranglerLogger.error(exc.message)

    @staticmethod
    def build_link_selection_query(
        selection: dict,
        unique_model_link_identifiers: [],
        mode="drive_access",
        ignore=[],
    ):
        sel_query = "("
        count = 0

        selection_keys = [k for l in selection["link"] for k, v in l.items()]
        num_unique_model_link_identifiers = len(set(unique_model_link_identifiers).intersection(selection_keys))
        unique_model_link_identifer_exist = num_unique_model_link_identifiers > 0

        for l in selection["link"]:
            for key, value in l.items():

                if key in ignore:
                    continue

                if unique_model_link_identifer_exist and key not in unique_model_link_identifiers:
                    continue

                count = count + 1

                if isinstance(value, list):
                    sel_query = sel_query + "("
                    v = 1
                    for i in value:  # building an OR query with each element in list
                        if isinstance(i, str):
                            sel_query = sel_query + key + '.str.contains("' + i + '")'
                        else:
                            sel_query = sel_query + key + "==" + str(i)
                        if v != len(value):
                            sel_query = sel_query + " or "
                            v = v + 1
                    sel_query = sel_query + ")"
                else:
                    sel_query = sel_query + key + "==" + '"' + str(value) + '"'

                if not unique_model_link_identifer_exist and count != (len(selection["link"])-len(ignore)):
                    sel_query = sel_query + " and "

                if unique_model_link_identifer_exist and count != num_unique_model_link_identifiers:
                    sel_query = sel_query + " and "

        if not unique_model_link_identifer_exist:
            if count > 0:
                sel_query = sel_query + " and "
            sel_query = sel_query + mode + "==1"

        sel_query = sel_query + ")"

        return sel_query

    def roadway_attribute_change(self, card: dict):
        """
        Probably delete.
        Reads a Roadway Attribute Change card.

        args:
        card: the project card stored in a dictionary
        """
        WranglerLogger.info(card.get("Category"))

    def new_roadway(self, card: dict):
        """
        Probably delete.
        Reads a New Roadway card.

        args:
        card: the project card stored in a dictionary
        """
        WranglerLogger.info(card.get("Category"))

    def transit_attribute_change(self, card: dict):
        """
        Probably delete.
        Reads a Transit Service Attribute Change card.

        args:
        card: the project card stored in a dictionary
        """
        WranglerLogger.info(card.get("Category"))

    def new_transit_right_of_way(self, card: dict):
        """
        Probably delete.
        Reads a New Transit Dedicated Right of Way card.

        args:
        card: the project card stored in a dictionary
        """
        WranglerLogger.info(card.get("Category"))

    def parallel_managed_lanes(self, card: dict):
        """
        Probably delete.
        Reads a Parallel Managed lanes card.

        args:
        card: the project card stored in a dictionary
        """
        WranglerLogger.info(card.get("Category"))<|MERGE_RESOLUTION|>--- conflicted
+++ resolved
@@ -19,16 +19,11 @@
     TRANSIT_CATEGORIES = ["Transit Service Property Change"]
 
     # categories that may affect transit, but only as a secondary
-<<<<<<< HEAD
     # effect of changing roadways
     SECONDARY_TRANSIT_CATEGORIES = [
         "Roadway Deletion",
         "Parallel Managed Lanes"
     ]
-=======
-    # effect of changeing roadways
-    SECONDARY_TRANSIT_CATEGORIES = ["Roadway Deletion", "Parallel Managed lanes"]
->>>>>>> 821af6ee
 
     ROADWAY_CATEGORIES = [
         "Roadway Property Change",
