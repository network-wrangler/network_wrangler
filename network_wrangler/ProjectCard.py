#!/usr/bin/env python
# -*- coding: utf-8 -*-

import yaml

<<<<<<< HEAD
from jsonschema import validate
from jsonschema.exceptions import ValidationError
from jsonschema.exceptions import SchemaError
from Logger import WranglerLogger
=======
from .Logger import WranglerLogger
>>>>>>> 9220e20b

class ProjectCard(object):
    '''
    Representation of a Project Card
    '''


    def __init__(self, filename: str):
        '''
        Constructor
        
        args:
        filename: the full path to project card file in YML format
        '''
<<<<<<< HEAD
        
        self.dictionary = None
        
        if not filename.endswith(".yml") and  not filename.endswith(".yaml"):
            error_message = "Incompatible file extension for Project Card. Must provide a YML file"
            WranglerLogger.error(error_message)
            return None
        
        if not self.validate(filename):
            return None
        
        with open (filename, 'r') as file:
            try:
                self.dictionary = yaml.safe_load(file)
            except yaml.YAMLError as exc:
                print(exc)
    
    
    
    def validate(self, filename: str) -> bool:
        '''
        Validates a project card.
        
        args:
        filename: the full path of the YML file
        '''
        with open (filename, 'r') as instance:
            try:
                validate(instance, "../schemas/project_card.json")
            except ValidationError as exc:
                WranglerLogger.error(exc)
            except SchemaError as exc:
                WranglerLogger.error(exc)
                    
        return True
    
    
    
    def get_tags(self):
        '''
        Returns the project card's 'Tags' field
        '''
        if self.dictionary != None:
            return self.dictionary.get('Tags')
        
        return None
    
    
    
    def read(self, path_to_card: str):
        '''
        Reads a Project card.
        
        args:
        path_to_card: the full path to the project card in YML format
        
=======
        pass



    def read(self, path_to_card):
        '''
        Reads a Project card.

        args:
        path_to_card (string): the path to the project card

>>>>>>> 9220e20b
        '''
        method_lookup = {'Roadway Attribute Change': self.roadway_attribute_change,
                         'New Roadway': self.new_roadway,
                         'Transit Service Attribute Change': self.transit_attribute_change,
                         'New Transit Dedicated Right of Way': self.new_transit_right_of_way,
                         'Parallel Managed Lanes': self.parallel_managed_lanes}

        with open (path_to_card, 'r') as card:
            try:
                dictionary_card = yaml.safe_load(card)

                try:
                    method_lookup[dictionary_card.get('Category')](dictionary_card)

                except KeyError as e:
                    WranglerLogger.error(e.message())
                    raise NotImplementedError('Invalid Project Card Category') from e


            except yaml.YAMLError as exc:
                print(exc)
<<<<<<< HEAD
    
    
    
    def roadway_attribute_change(self, card: dict):
        '''
        Reads a Roadway Attribute Change card.
        
        args:
        card: the project card stored in a dictionary  
        
        '''
        WranglerLogger.info(card.get('Category'))
    
    
    
    def new_roadway(self, card: dict):
        '''
        Reads a New Roadway card.
        
        args:
        card: the project card stored in a dictionary  
        
        '''
        WranglerLogger.info(card.get('Category'))
    
    
    def transit_attribute_change(self, card: dict):
        '''
        Reads a Transit Service Attribute Change card.
        
        args:
        card: the project card stored in a dictionary  
        
        '''
        WranglerLogger.info(card.get('Category'))
    
    
    def new_transit_right_of_way(self, card: dict):
        '''
        Reads a New Transit Dedicated Right of Way card.
        
        args:
        card: the project card stored in a dictionary  
        
        '''
        WranglerLogger.info(card.get('Category'))
    
    
    def parallel_managed_lanes(self, card: dict):
        '''
        Reads a Parallel Managed Lanes card.
        
        args:
        card: the project card stored in a dictionary  
        
=======



    def roadway_attribute_change(self, card):
        '''
        Reads a Roadway Attribute Change card.

        args:
        card (dictionary): the project card stored in a dictionary

        '''
        WranglerLogger.info(card.get('Category'))



    def new_roadway(self, card):
        '''
        Reads a New Roadway card.

        args:
        card (dictionary): the project card stored in a dictionary

        '''
        WranglerLogger.info(card.get('Category'))


    def transit_attribute_change(self, card):
        '''
        Reads a Transit Service Attribute Change card.

        args:
        card (dictionary): the project card stored in a dictionary

        '''
        WranglerLogger.info(card.get('Category'))


    def new_transit_right_of_way(self, card):
        '''
        Reads a New Transit Dedicated Right of Way card.

        args:
        card (dictionary): the project card stored in a dictionary

        '''
        WranglerLogger.info(card.get('Category'))


    def parallel_managed_lanes(self, card):
        '''
        Reads a Parallel Managed Lanes card.

        args:
        card (dictionary): the project card stored in a dictionary

>>>>>>> 9220e20b
        '''
        WranglerLogger.info(card.get('Category'))<|MERGE_RESOLUTION|>--- conflicted
+++ resolved
@@ -3,14 +3,10 @@
 
 import yaml
 
-<<<<<<< HEAD
 from jsonschema import validate
 from jsonschema.exceptions import ValidationError
 from jsonschema.exceptions import SchemaError
 from Logger import WranglerLogger
-=======
-from .Logger import WranglerLogger
->>>>>>> 9220e20b
 
 class ProjectCard(object):
     '''
@@ -25,7 +21,6 @@
         args:
         filename: the full path to project card file in YML format
         '''
-<<<<<<< HEAD
         
         self.dictionary = None
         
@@ -80,21 +75,7 @@
         Reads a Project card.
         
         args:
-        path_to_card: the full path to the project card in YML format
-        
-=======
-        pass
-
-
-
-    def read(self, path_to_card):
-        '''
-        Reads a Project card.
-
-        args:
         path_to_card (string): the path to the project card
-
->>>>>>> 9220e20b
         '''
         method_lookup = {'Roadway Attribute Change': self.roadway_attribute_change,
                          'New Roadway': self.new_roadway,
@@ -116,7 +97,6 @@
 
             except yaml.YAMLError as exc:
                 print(exc)
-<<<<<<< HEAD
     
     
     
@@ -125,8 +105,7 @@
         Reads a Roadway Attribute Change card.
         
         args:
-        card: the project card stored in a dictionary  
-        
+        card (dictionary): the project card stored in a dictionary
         '''
         WranglerLogger.info(card.get('Category'))
     
@@ -137,8 +116,7 @@
         Reads a New Roadway card.
         
         args:
-        card: the project card stored in a dictionary  
-        
+        card (dictionary): the project card stored in a dictionary
         '''
         WranglerLogger.info(card.get('Category'))
     
@@ -148,8 +126,7 @@
         Reads a Transit Service Attribute Change card.
         
         args:
-        card: the project card stored in a dictionary  
-        
+        card (dictionary): the project card stored in a dictionary
         '''
         WranglerLogger.info(card.get('Category'))
     
@@ -159,8 +136,7 @@
         Reads a New Transit Dedicated Right of Way card.
         
         args:
-        card: the project card stored in a dictionary  
-        
+        card (dictionary): the project card stored in a dictionary
         '''
         WranglerLogger.info(card.get('Category'))
     
@@ -170,64 +146,6 @@
         Reads a Parallel Managed Lanes card.
         
         args:
-        card: the project card stored in a dictionary  
-        
-=======
-
-
-
-    def roadway_attribute_change(self, card):
-        '''
-        Reads a Roadway Attribute Change card.
-
-        args:
         card (dictionary): the project card stored in a dictionary
-
-        '''
-        WranglerLogger.info(card.get('Category'))
-
-
-
-    def new_roadway(self, card):
-        '''
-        Reads a New Roadway card.
-
-        args:
-        card (dictionary): the project card stored in a dictionary
-
-        '''
-        WranglerLogger.info(card.get('Category'))
-
-
-    def transit_attribute_change(self, card):
-        '''
-        Reads a Transit Service Attribute Change card.
-
-        args:
-        card (dictionary): the project card stored in a dictionary
-
-        '''
-        WranglerLogger.info(card.get('Category'))
-
-
-    def new_transit_right_of_way(self, card):
-        '''
-        Reads a New Transit Dedicated Right of Way card.
-
-        args:
-        card (dictionary): the project card stored in a dictionary
-
-        '''
-        WranglerLogger.info(card.get('Category'))
-
-
-    def parallel_managed_lanes(self, card):
-        '''
-        Reads a Parallel Managed Lanes card.
-
-        args:
-        card (dictionary): the project card stored in a dictionary
-
->>>>>>> 9220e20b
         '''
         WranglerLogger.info(card.get('Category'))