--- conflicted
+++ resolved
@@ -199,11 +199,7 @@
 
     def write(
         self,
-<<<<<<< HEAD
         out_dir: Path = Path("."),
-=======
-        out_dir: Union[Path, str] = ".",
->>>>>>> 48f84494
         convert_complex_link_properties_to_single_field: bool = False,
         prefix: str = "",
         file_format: RoadwayFileTypes = "geojson",
@@ -214,14 +210,9 @@
 
         Args:
             out_dir: the path were the output will be saved.
-<<<<<<< HEAD
-            convert_complex_link_properties_to_single_field: if True, will convert complex link
-                properties to a single field. Defaults to False.
-=======
             convert_complex_link_properties_to_single_field: if True, will convert complex properties to a
                 single column consistent with v0 format.  This format is NOT valid
                 with parquet and many other softwares. Defaults to False.
->>>>>>> 48f84494
             prefix: the name prefix of the roadway files that will be generated.
             file_format: the format of the output files. Defaults to "geojson".
             overwrite: if True, will overwrite the files if they already exist. Defaults to True.
@@ -230,13 +221,8 @@
         """
         write_roadway(
             self,
-<<<<<<< HEAD
-            convert_complex_link_properties_to_single_field=convert_complex_link_properties_to_single_field,
-            out_dir=out_dir,
-=======
             out_dir=out_dir,
             convert_complex_link_properties_to_single_field=convert_complex_link_properties_to_single_field,
->>>>>>> 48f84494
             prefix=prefix,
             file_format=file_format,
             overwrite=overwrite,
@@ -244,11 +230,7 @@
         )
 
 
-<<<<<<< HEAD
 def _generate_ml_link_id_lookup_from_range(links_df, link_id_range: tuple[int]):
-=======
-def _generate_ml_link_id_lookup(links_df, link_id_range):
->>>>>>> 48f84494
     """Generate a lookup from general purpose link ids to link ids their managed lane counterparts.
 
     Will be divisable by LINK_IDS_DIVISIBLE_BY which defaults to 10.
