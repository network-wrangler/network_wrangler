--- conflicted
+++ resolved
@@ -42,17 +42,7 @@
 )
 from .projects.delete import RoadwayDeletionError, deletion_breaks_transit_shapes
 from ..logger import WranglerLogger
-<<<<<<< HEAD
-from ..params import (
-    ShapesParams,
-    LAT_LON_CRS,
-    DEFAULT_CATEGORY,
-    DEFAULT_TIMESPAN,
-    OVERWRITE_CONFLICTING_SCOPED,
-)
-=======
 from ..configs import load_wrangler_config, WranglerConfig
->>>>>>> eb7f43ce
 from ..models.roadway.tables import RoadLinksTable, RoadNodesTable, RoadShapesTable
 from ..models.projects.roadway_selection import SelectFacility, SelectLinksDict, SelectNodesDict
 from ..utils.models import empty_df_from_datamodel, validate_df_to_model
@@ -347,28 +337,17 @@
     def apply(
         self,
         project_card: Union[ProjectCard, dict],
-<<<<<<< HEAD
-        overwrite_conflicting_scoped: bool = OVERWRITE_CONFLICTING_SCOPED,
-=======
         transit_net: Optional[TransitNetwork] = None,
         **kwargs,
->>>>>>> eb7f43ce
     ) -> RoadwayNetwork:
         """Wrapper method to apply a roadway project, returning a new RoadwayNetwork instance.
 
         Args:
             project_card: either a dictionary of the project card object or ProjectCard instance
-<<<<<<< HEAD
-            overwrite_conflicting_scoped: Tf True, then for roadway property changes, existing
-                values that conflict with scoped values will be overwritten – overriding
-                projectcard-level settings to error on conflicts. Defaults to
-                OVERWRITE_CONFLICTING_SCOPED.
-=======
             transit_net: optional transit network which will be used to if project requires as
                 noted in `SECONDARY_TRANSIT_CARD_TYPES`.  If no transit network is provided, will
                 skip anything related to transit network.
             **kwargs: keyword arguments to pass to project application
->>>>>>> eb7f43ce
         """
         if not (isinstance(project_card, ProjectCard) or isinstance(project_card, SubProject)):
             project_card = ProjectCard(project_card)
@@ -381,23 +360,15 @@
         if project_card._sub_projects:
             for sp in project_card._sub_projects:
                 WranglerLogger.debug(f"- applying subproject: {sp.change_type}")
-<<<<<<< HEAD
-                self._apply_change(sp, overwrite_conflicting_scoped=overwrite_conflicting_scoped)
-=======
                 self._apply_change(sp, **kwargs)
->>>>>>> eb7f43ce
             return self
         else:
             return self._apply_change(project_card, **kwargs)
 
     def _apply_change(
-<<<<<<< HEAD
-        self, change: Union[ProjectCard, SubProject], overwrite_conflicting_scoped: bool = False
-=======
         self,
         change: Union[ProjectCard, SubProject],
         transit_net=None,
->>>>>>> eb7f43ce
     ) -> RoadwayNetwork:
         """Apply a single change: a single-project project or a sub-project."""
         if not isinstance(change, SubProject):
@@ -409,7 +380,6 @@
                 self.get_selection(change.facility),
                 change.roadway_property_change["property_changes"],
                 project_name=change.project,
-                overwrite_conflicting_scoped=overwrite_conflicting_scoped,
             )
 
         elif change.change_type == "roadway_addition":
