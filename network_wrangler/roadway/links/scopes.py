"""Utilities for filtering and querying scoped properties based on scoping dimensions.

This module provides various utility functions for filtering and querying scoped properties based
on scoping dimensions such as category and timespan. It includes functions for filtering scoped
values based on non-overlapping or overlapping timespans, non-overlapping or overlapping
categories, and matching exact category and timespan. It also includes functions for creating
exploded dataframes for scoped properties and filtering them based on scope.

Public Functions:
- prop_for_scope: Creates a dataframe with the value of a property for a given category and
    timespan. Can return maximum overlapping timespan value given a minimum number of overlapping
    minutes, or strictly enforce timespans.

Internal function terminology for scopes:

- `matching` scope value: a scope that could be applied for a given category/timespan combination.
    This includes the default scopes as well as scopes that are contained within the given
    category AND timespan combination.
- `overlapping` scope value: a scope that fully or partially overlaps a given category OR timespan
    combination.  This includes the default scopes, all `matching` scopes and all scopes where
    at lest one minute of timespan or one category overlap.
- `conflicting` scope value: a scope that is overlapping but not matching for a given category/
    timespan. By definition default scope values are not conflicting.
- `independent` scope value: a scope value that is not overlapping.


Usage:

```python
model_links_df["lanes_AM_sov"] = prop_for_scope(links_df, ["6:00":"9:00"], category="sov")
```

"""

import copy
from typing import Union, Any, TypeGuard

import pandas as pd
from pydantic import validate_call
from pandera.typing import DataFrame

from ...models.projects.roadway_changes import IndivScopedPropertySetItem
from ...logger import WranglerLogger
from ...models._base.types import TimeString
from ...models.roadway.tables import (
    RoadLinksTable,
    ExplodedScopedLinkPropertyTable,
    RoadLinksAttrs,
)
from ...models.roadway.types import ScopedLinkValueItem
from ...params import DEFAULT_CATEGORY, DEFAULT_TIMESPAN
from ...utils.time import (
    filter_df_to_max_overlapping_timespans,
    dt_list_overlaps,
    convert_timespan_to_start_end_dt,
    str_to_time,
    dt_contains,
)
from ...utils.models import validate_call_pyd, validate_df_to_model


class InvalidScopedLinkValue(Exception):
    """Raised when there is an issue with a scoped link value."""

    pass


@validate_call(config=dict(arbitrary_types_allowed=True), validate_return=True)
def _filter_to_matching_timespan_scopes(
    scoped_values: list[ScopedLinkValueItem], timespan: list[TimeString]
) -> list[ScopedLinkValueItem]:
    """Filters scoped values to only include those that contain timespan.

    `matching` scope value: a scope that could be applied for a given category/timespan
        combination. This includes the default scopes as well as scopes that are contained within
        the given category AND timespan combination.
    """
    if timespan == DEFAULT_TIMESPAN:
        return scoped_values
    times_dt = list(map(str_to_time, timespan))
    return [
        s
        for s in scoped_values
        if (_islist(s.timespan) and dt_contains([str_to_time(i) for i in s.timespan], times_dt))
        or s.timespan == DEFAULT_TIMESPAN
    ]


@validate_call(config=dict(arbitrary_types_allowed=True), validate_return=True)
def _filter_to_matching_category_scopes(
    scoped_values: list[ScopedLinkValueItem], category: Union[str, list]
) -> list[ScopedLinkValueItem]:
    """Filters scoped values to only include those that contain given category.

    `matching` scope value: a scope that could be applied for a given category/timespan
        combination. This includes the default scopes as well as scopes that are contained within
        the given category AND timespan combination.
    """
    if category == DEFAULT_CATEGORY:
        return scoped_values
    return [s for s in scoped_values if s.category in category or s.category == DEFAULT_CATEGORY]


@validate_call(config=dict(arbitrary_types_allowed=True), validate_return=True)
def _filter_to_matching_scope(
    scoped_values: list[ScopedLinkValueItem],
    category: Union[str, list] = DEFAULT_CATEGORY,
    timespan: list[TimeString] = DEFAULT_TIMESPAN,
) -> tuple[list[ScopedLinkValueItem], list[ScopedLinkValueItem]]:
    """Filters scoped values to only include those that match category and timespan.

    `matching` scope value: a scope that could be applied for a given category/timespan
        combination. This includes the default scopes as well as scopes that are contained within
        the given category AND timespan combination.
    """
    potential_match = _filter_to_matching_category_scopes(scoped_values, category)
    match_values = _filter_to_matching_timespan_scopes(potential_match, timespan)
    return match_values, [s for s in scoped_values if s not in match_values]


@validate_call(config=dict(arbitrary_types_allowed=True), validate_return=True)
def _filter_to_overlapping_timespan_scopes(
    scoped_values: list[ScopedLinkValueItem], timespan: list[TimeString]
) -> list[ScopedLinkValueItem]:
<<<<<<< HEAD
    """Filters list of ScopedLinkValueItems to list of those that overlap.
=======
    """Filters scoped values to only include those that overlap with the timespan.
>>>>>>> eb7f43ce

    `overlapping` scope value: a scope that fully or partially overlaps a given category OR
        timespan combination.  This includes the default scopes, all `matching` scopes and
        all scopes where at least one minute of timespan or one category overlap.
    """
    if timespan == DEFAULT_TIMESPAN:
        return scoped_values
    q_timespan_dt = list(map(str_to_time, timespan))
    # typeguard - mypy suggested this b/c we cannot guarantee we got rid of all the Nones
    return [
        s
        for s in scoped_values
        if (
            _islist(s.timespan)
            and dt_list_overlaps([q_timespan_dt, [str_to_time(i) for i in s.timespan]])
        )
        or s.timespan == DEFAULT_TIMESPAN
    ]


def _islist(s: Any) -> TypeGuard[list]:
    """Typeguard for list to make mypy not complain."""
    if s is list:
        return True
    if isinstance(s, list):
        return True
    if issubclass(type(s), list):
        return True
    return False


@validate_call(config=dict(arbitrary_types_allowed=True), validate_return=True)
def _filter_to_overlapping_scopes(
    scoped_prop_list: list[Union[ScopedLinkValueItem, IndivScopedPropertySetItem]],
    category: Union[str, list] = DEFAULT_CATEGORY,
    timespan: list[TimeString] = DEFAULT_TIMESPAN,
) -> list[Union[ScopedLinkValueItem, IndivScopedPropertySetItem]]:
    """Filter a list of IndivScopedPropertySetItem and ScopedLinkValueItems to a specific scope.

    Defaults are considered to overlap everything in their scope dimension.

    `overlapping` scope value: a scope that fully or partially overlaps a given category OR
        timespan combination.  This includes the default scopes, all `matching` scopes and
        all scopes where at least one minute of timespan or one category overlap.
    """
    scoped_prop_list = _filter_to_matching_category_scopes(scoped_prop_list, category)
    scoped_prop_list = _filter_to_overlapping_timespan_scopes(scoped_prop_list, timespan)
    return scoped_prop_list


@validate_call(config=dict(arbitrary_types_allowed=True), validate_return=True)
def _filter_to_conflicting_timespan_scopes(
    scoped_values: list[ScopedLinkValueItem], timespan: list[TimeString]
) -> list[ScopedLinkValueItem]:
    """Filters scoped values to only include those that conflict with the timespan.

    Default timespan does not conflict.

    `matching` scope value: a scope that could be applied for a given category/timespan
        combination. This includes the default scopes as well as scopes that are contained within
        the given category AND timespan combination.
    `overlapping` scope value: a scope that fully or partially overlaps a given category OR
        timespan combination.  This includes the default scopes, all `matching` scopes and
        all scopes where at least one minute of timespan or one category overlap.
    `conflicting` scope value: a scope that is overlapping but not matching for a given category/
        timespan. By definition default scope values are not conflicting.
    """
    overlaps = _filter_to_overlapping_timespan_scopes(scoped_values, timespan)
    matches = _filter_to_matching_timespan_scopes(scoped_values, timespan)

    return [s for s in overlaps if s not in matches]


@validate_call(config=dict(arbitrary_types_allowed=True), validate_return=True)
def _filter_to_conflicting_scopes(
    scoped_values: list[ScopedLinkValueItem],
    timespan: list[TimeString],
    category: Union[str, list[str]],
) -> list[Union[ScopedLinkValueItem, None]]:
    """Filters scoped values to only include those that conflict with the timespan.

    Default timespan and categoies do not conflict.
    NOTE: Categories cannot conflict b/c we are limiting to one per item.

    `matching` scope value: a scope that could be applied for a given category/timespan
        combination. This includes the default scopes as well as scopes that are contained within
        the given category AND timespan combination.
    `overlapping` scope value: a scope that fully or partially overlaps a given category OR
        timespan combination.  This includes the default scopes, all `matching` scopes and
        all scopes where at least one minute of timespan or one category overlap.
    `conflicting` scope value: a scope that is overlapping but not matching for a given category/
        timespan. By definition default scope values are not conflicting.
    """
    if category == DEFAULT_CATEGORY and timespan == DEFAULT_TIMESPAN:
        return scoped_values

    conflicting_scopes = _filter_to_conflicting_timespan_scopes(scoped_values, timespan)
    return conflicting_scopes


def _create_exploded_df_for_scoped_prop(
    links_df: DataFrame[RoadLinksTable],
    prop_name: str,
    default_timespan=DEFAULT_TIMESPAN,
    default_category=DEFAULT_CATEGORY,
) -> DataFrame[ExplodedScopedLinkPropertyTable]:
    """Creates a tidy df of `default`,`category`,`timespan`,`start_time`,`end_time`,`scoped`.

    Steps:

        1. Filter to records that have scoped values
        2. Create a record for each scope (explode records)
        3. Normalize dictionary to columns for category, timespan, value (explode columns)
        4. Fill default category
        5. Separate timespan to start_time and end_time of dt type to facilitate queries
        6. Tidy up and align with data model for export
    """
    # 1. Filter to records that have scoped values
    keep_cols = ["model_link_id", prop_name, f"sc_{prop_name}"]
    scoped_values_df = links_df.loc[links_df[f"sc_{prop_name}"].notna(), keep_cols]

    # 2. Create a record for each scope
    exp_df = scoped_values_df.explode(f"sc_{prop_name}")
    WranglerLogger.debug(f"Exploded Records: \n{exp_df}")

    # 3. normalize dictionary to columns for each dictionary key: category, timespan, value
    #       convert to dictionary from data model
    exp_df[f"sc_{prop_name}"] = exp_df[f"sc_{prop_name}"].apply(lambda x: x.model_dump())
    normalized_scope_df = pd.json_normalize(exp_df.pop(f"sc_{prop_name}")).set_index(exp_df.index)
    exp_df = scoped_values_df[["model_link_id"]].join(normalized_scope_df)
    WranglerLogger.debug(f"Exploded columns: \n{exp_df}")

    # 4. Fill default category (timespan query should take care of this itself)
    exp_df.loc[exp_df["category"].isna(), "category"] = default_category

    # 5. Separate timespan to start_time and end_time of dt type to facilitate queries
    exp_df[["start_time", "end_time"]] = convert_timespan_to_start_end_dt(exp_df.timespan)

    # 6. Tidy up and align with data model for export
    exp_df = exp_df.rename(columns={"value": "scoped"})
    exp_df = ExplodedScopedLinkPropertyTable(exp_df)
    WranglerLogger.debug(f"exp_df: \n{exp_df}")

    return exp_df


@validate_call(config=dict(arbitrary_types_allowed=True))
def _filter_exploded_df_to_scope(
    exp_scoped_prop_df: DataFrame[ExplodedScopedLinkPropertyTable],
    prop_name: str,
    timespan: list[TimeString] = DEFAULT_TIMESPAN,
    category: Union[str, int] = DEFAULT_CATEGORY,
    strict_timespan_match: bool = False,
    min_overlap_minutes: int = 60,
) -> pd.DataFrame:
    """Queries an exploded dataframe of prop_name to determine value for scope for each link.

    Args:
        exp_scoped_prop_df: `ExplodedScopedLinkPropertyTable` for property `prop_name `
        prop_name: name of property to query
        timespan: TimespanString of format ['HH:MM','HH:MM'] to query orig_df for overlapping
            records. Defaults to DEFAULT_TIMESPAN.
        category: category to query orig_df for overlapping records. Defaults to DEFAULT_CATEGORY.
        strict_timespan_match: boolean indicating if the returned df should only contain
            records that fully contain the query timespan. If set to True, min_overlap_minutes
            does not apply. Defaults to False.
        min_overlap_minutes: minimum number of minutes the timespans need to overlap to keep.
            Defaults to 0.

    Returns:
        pd.DataFrame with `model_link_id` and `prop_name`
    """
    match_df = exp_scoped_prop_df
    # Filter dataframe based on matching category and timespan
    if category != DEFAULT_CATEGORY:
        match_df = match_df[
            (match_df["category"] == category) | (match_df["category"] == DEFAULT_CATEGORY)
        ]

    if timespan != DEFAULT_TIMESPAN:
        match_df = filter_df_to_max_overlapping_timespans(
            match_df,
            timespan,
            strict_match=strict_timespan_match,
            min_overlap_minutes=min_overlap_minutes,
        )
    WranglerLogger.debug(f"match_df: \n{match_df}")
    return match_df


@validate_call_pyd
def prop_for_scope(
    links_df: DataFrame[RoadLinksTable],
    prop_name: str,
    timespan: Union[None, list[TimeString]] = DEFAULT_TIMESPAN,
    category: Union[str, int, None] = DEFAULT_CATEGORY,
    strict_timespan_match: bool = False,
    min_overlap_minutes: int = 60,
    allow_default: bool = True,
) -> pd.DataFrame:
    """Creates a df with the value of a property for a given category and timespan.

    Args:
        links_df:(RoadLinksTable
        prop_name: name of property to query
        timespan: TimespanString of format ['HH:MM','HH:MM'] to query orig_df for overlapping
            records.
        category: category to query orig_df for overlapping records. Defaults to None.
        strict_timespan_match: boolean indicating if the returned df should only contain
            records that fully contain the query timespan. If set to True, min_overlap_minutes
            does not apply. Defaults to False.
        min_overlap_minutes: minimum number of minutes the timespans need to overlap to keep.
            Defaults to 0.
        allow_default: boolean indicating if the default value should be returned if no scoped
            values are found. Defaults to True.

    Returns:
        pd.DataFrame with `model_link_id` and `prop_name`
    """
    links_df = validate_df_to_model(links_df, RoadLinksTable)
    timespan = timespan if timespan is not None else DEFAULT_TIMESPAN
    category = category if category is not None else DEFAULT_CATEGORY

    if prop_name not in links_df.columns:
        raise ValueError(f"{prop_name} not in dataframe.")

    # Check if scoped values even exist and if can just return the default.
    if f"sc_{prop_name}" not in links_df.columns or links_df[f"sc_{prop_name}"].isna().all():
        if not allow_default:
            WranglerLogger.error(
                "{prop_name} does not have a scoped property column: \
                                 sc_{prop_name} or it is all null - and allow_default is False."
            )
            raise ValueError(f"sc_{prop_name} not a column/is null - and no default allowed.")
        WranglerLogger.debug(f"No scoped values {prop_name}. Returning default.")
        return copy.deepcopy(links_df[["model_link_id", prop_name]])

    # All possible scopings
    candidate_scoped_prop_df = _create_exploded_df_for_scoped_prop(links_df, prop_name)

    # Find scopes that apply
    scoped_prop_df = _filter_exploded_df_to_scope(
        candidate_scoped_prop_df,
        prop_name,
        timespan=timespan,
        category=category,
        strict_timespan_match=strict_timespan_match,
        min_overlap_minutes=min_overlap_minutes,
    )

    # Attach them back to all links and update default.
    result_df = copy.deepcopy(links_df[["model_link_id", prop_name]])
    result_df.loc[scoped_prop_df.index, prop_name] = scoped_prop_df["scoped"]
    WranglerLogger.debug(
        f"result_df[prop_name]: \n{result_df.loc[scoped_prop_df.index, prop_name]}"
    )
    return result_df<|MERGE_RESOLUTION|>--- conflicted
+++ resolved
@@ -122,11 +122,7 @@
 def _filter_to_overlapping_timespan_scopes(
     scoped_values: list[ScopedLinkValueItem], timespan: list[TimeString]
 ) -> list[ScopedLinkValueItem]:
-<<<<<<< HEAD
     """Filters list of ScopedLinkValueItems to list of those that overlap.
-=======
-    """Filters scoped values to only include those that overlap with the timespan.
->>>>>>> eb7f43ce
 
     `overlapping` scope value: a scope that fully or partially overlaps a given category OR
         timespan combination.  This includes the default scopes, all `matching` scopes and
