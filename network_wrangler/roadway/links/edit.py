--- conflicted
+++ resolved
@@ -90,7 +90,6 @@
         timespan=scoped_item.timespan,
         category=scoped_item.category,
     )
-<<<<<<< HEAD
     if conflicting_existing:
         if overwrite_conflicting:
             return [i for i in scoped_values not in conflicting_existing]
@@ -103,22 +102,6 @@
                 Set value: {scoped_item} """
             )
     return scoped_values
-=======
-    if not conflicting_existing:
-        return scoped_values
-
-    if delete_conflicting:
-        return [i for i in scoped_values not in conflicting_existing]
-    else:
-        WranglerLogger.error(
-            f"""Existing link value conflicts with change.  Either update to
-            set overwrite_conflicting = True to overwrite with set value
-            or update the scoped value to not conflict.\n
-            Conflicting existing value(s): {conflicting_existing}\n
-            Set value: {scoped_item} """
-        )
-        raise InvalidScopedLinkValue("Existing link value conflicts with change.")
->>>>>>> eb7f43ce
 
 
 def _valid_default_value_for_change(value: Any) -> bool:
@@ -259,27 +242,14 @@
     return links_df
 
 
-<<<<<<< HEAD
-@validate_call(config=dict(arbitrary_types_allowed=True))
-=======
 @validate_call_pyd
->>>>>>> eb7f43ce
 def _edit_link_property(
     links_df: DataFrame[RoadLinksTable],
     link_idx: list,
     prop_name: str,
     prop_change: RoadPropertyChange,
-    existing_value_conflict_error: bool = False,
-<<<<<<< HEAD
-    ml_link_offset_meters: float = LINK_ML_OFFSET_METERS,
-    project_name: Optional[str] = None,
-    overwrite_conflicting_scoped: bool = False,
-=======
-    overwrite_all_scoped: bool = False,
-    overwrite_conflicting_scoped: bool = True,
     project_name: Optional[str] = None,
     config: WranglerConfig = DefaultConfig,
->>>>>>> eb7f43ce
 ) -> DataFrame[RoadLinksTable]:
     """Return edited (in place) RoadLinksTable with property changes for a list of links.
 
@@ -294,28 +264,23 @@
         link_idx: list of link indices to change
         prop_name: property name to change
         prop_change: RoadPropertyChange instance
-        existing_value_conflict_error: If True, will trigger an error if the existing
-            specified value in the project card doesn't match the value in links_df.
-            Otherwise, will only trigger a warning. Defaults to False.
-<<<<<<< HEAD
-        ml_link_offset_meters: Offset in meters for managed lane geometry. If not set, will use
-            LINK_ML_OFFSET_METERS from params.py.
-        project_name: optional name of the project to be applied
-        overwrite_conflicting_scoped: If True, will override whatever is in the project card to
-            overwrite any conflicting scoped properties. Defaults to False.
-=======
-        overwrite_all_scoped: If True, will overwrite all scoped values for link property with
-            scoped_prop_value_set. Defaults to False.
-        overwrite_conflicting_scoped: If True will overwrite any conflicting scopes.
-            Otherwise, will raise an Exception on conflicting, but not matching, scopes.
         project_name: optional name of the project to be applied
         config: WranglerConfig instance. Defaults to DefaultConfig.
-
->>>>>>> eb7f43ce
     """
     WranglerLogger.debug(f"Editing {prop_name} on links {link_idx}")
-    # TODO write wrapper on validate call so don't have to do this
-    links_df.attrs.update(RoadLinksAttrs)
+
+    # Allow the project card to override the default behavior of raising an error
+    if prop_change.existing_value_conflict_error is not None:
+        existing_value_conflict_error = prop_change.existing_value_conflict_error
+    else:
+        existing_value_conflict_error = config.EDITS.EXISTING_VALUE_CONFLICT_ERROR
+
+    # Allow the project card to override the default behavior of overwriting conflicting scoped
+    if prop_change.overwrite_scoped is not None:
+        overwrite_scoped = prop_change.overwrite_scoped
+    else:
+        overwrite_scoped = config.EDITS.OVERWRITE_SCOPED
+
     # WranglerLogger.debug(f"links_df | link_idx:\n {links_df.loc[link_idx].head()}")
     if prop_change.existing is not None:
         exist_ok = validate_existing_value_in_df(
@@ -367,9 +332,6 @@
     if prop_change.scoped is not None:
         # initialize scoped property to default value in RoadLinksTable model or None.
         sc_prop_name = f"sc_{prop_name}"
-        overwrite_scoped = prop_change.overwrite_scoped
-        if overwrite_conflicting_scoped and overwrite_scoped != "all":
-            overwrite_scoped = "conflicting"
         WranglerLogger.debug(f"Setting {sc_prop_name} to {prop_change.scoped}")
         if sc_prop_name not in links_df:
             links_df[sc_prop_name] = default_from_datamodel(RoadLinksTable, sc_prop_name)
@@ -385,49 +347,9 @@
                     value:\n   {links_df.at[idx, sc_prop_name]}"
             # WranglerLogger.debug(msg)
 
-    msg = f"links_df.loc[link_idx,prop_name] \
-          After:\n {links_df.loc[link_idx, prop_name]}"
+    msg = f"links_df.loc[link_idx,prop_name] After:\n {links_df.loc[link_idx, prop_name]}"
     # WranglerLogger.debug(msg)
     links_df = validate_df_to_model(links_df, RoadLinksTable)
-    return links_df
-
-
-@validate_call_pyd
-def edit_link_property(
-    links_df: DataFrame[RoadLinksTable],
-    link_idx: list,
-    prop_name: str,
-    prop_dict: RoadPropertyChange,
-    existing_value_conflict_error: bool = False,
-) -> DataFrame[RoadLinksTable]:
-    """Return copy of RoadLinksTable with edited link property for a list of links IDS.
-
-    Args:
-        links_df: links to edit
-        link_idx: list of link indices to change
-        prop_name: property name to change
-        prop_dict: dictionary of value from project_card
-        existing_value_conflict_error: If True, will trigger an error if the existing
-            specified value in the project card doesn't match the value in links_df.
-            Otherwise, will only trigger a warning. Defaults to False.
-    """
-    WranglerLogger.info(f"Editing Link Property {prop_name} for {len(link_idx)} links.")
-    WranglerLogger.debug(f"prop_dict: /n{prop_dict}")
-    prop_change = RoadPropertyChange(prop_dict)
-
-    links_df = copy.deepcopy(links_df)
-    links_df = _edit_link_property(
-        links_df,
-        link_idx,
-        prop_name,
-        prop_change,
-        existing_value_conflict_error,
-    )
-    links_df = validate_df_to_model(links_df, RoadLinksTable)
-    WranglerLogger.debug(
-        f"Edited links_df.loc[link_idx, property]: \
-                         \n {links_df.loc[link_idx, property]}"
-    )
     return links_df
 
 
@@ -436,13 +358,8 @@
     links_df: DataFrame[RoadLinksTable],
     link_idx: list,
     property_changes: dict[str, RoadPropertyChange],
-    existing_value_conflict_error: bool = False,
     project_name: Optional[str] = None,
-<<<<<<< HEAD
-    overwrite_conflicting_scoped: bool = False,
-=======
     config: WranglerConfig = DefaultConfig,
->>>>>>> eb7f43ce
 ) -> DataFrame[RoadLinksTable]:
     """Return copy of RoadLinksTable with edited link properties for a list of links.
 
@@ -454,13 +371,7 @@
             specified value in the project card doesn't match the value in links_df.
             Otherwise, will only trigger a warning. Defaults to False.
         project_name: optional name of the project to be applied
-<<<<<<< HEAD
-        overwrite_conflicting_scoped: If True, will override whatever is in the project card to
-            overwrite any conflicting scoped properties. Defaults to False.
-
-=======
         config: WranglerConfig instance. Defaults to DefaultConfig.
->>>>>>> eb7f43ce
     """
     links_df = copy.deepcopy(links_df)
     # TODO write wrapper on validate call so don't have to do this
@@ -477,12 +388,7 @@
             link_idx,
             property,
             prop_change,
-            existing_value_conflict_error=existing_value_conflict_error,
-<<<<<<< HEAD
-            overwrite_conflicting_scoped=overwrite_conflicting_scoped,
-=======
             config=config,
->>>>>>> eb7f43ce
         )
 
     # Only want to set this once per project.
