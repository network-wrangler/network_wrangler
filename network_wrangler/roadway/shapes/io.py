"""Functions to read and write RoadShapesTable."""

from __future__ import annotations

import time
from pathlib import Path
from typing import Union, Optional

from geopandas import GeoDataFrame

from pandera.typing import DataFrame

from ...logger import WranglerLogger
from ...models.roadway.tables import RoadShapesTable
<<<<<<< HEAD
from ...utils.io_table import read_table, write_table
from ...utils.models import empty_df_from_datamodel, validate_df_to_model
from ...configs import DefaultConfig, WranglerConfig
from ...params import LAT_LON_CRS
from .create import df_to_shapes_df


@validate_call(config=dict(arbitrary_types_allowed=True))
=======
from ...params import ShapesParams, LAT_LON_CRS
from ...utils.io import read_table, write_table
from ...utils.models import empty_df_from_datamodel, validate_call_pyd
from .create import df_to_shapes_df


@validate_call_pyd
>>>>>>> 48f84494
def read_shapes(
    filename: Path,
    in_crs: int = LAT_LON_CRS,
    boundary_gdf: Optional[GeoDataFrame] = None,
    boundary_geocode: Optional[str] = None,
    boundary_file: Optional[Path] = None,
    filter_to_shape_ids: Optional[list] = None,
    config: WranglerConfig = DefaultConfig,
) -> DataFrame[RoadShapesTable]:
    """Reads shapes and returns a geodataframe of shapes if filename is found.

    Otherwise, returns empty GeoDataFrame conforming to ShapesSchema.

    Sets index to be a copy of the primary key.
    Validates output dataframe using ShapesSchema.

    Args:
        filename (str): file to read shapes in from.
        in_crs: coordinate reference system number file is in. Defaults to LAT_LON_CRS.
        boundary_gdf: GeoDataFrame to filter the input data to. Only used for geographic data.
            Defaults to None.
        boundary_geocode: Geocode to filter the input data to. Only used for geographic data.
            Defaults to None.
        boundary_file: File to load as a boundary to filter the input data to. Only used for
            geographic data. Defaults to None.
        filter_to_shape_ids: List of shape_ids to filter the input data to. Defaults to None.
        config: WranglerConfig instance. Defaults to DefaultConfig.
    """
    if not Path(filename).exists():
        WranglerLogger.warning(
            f"Shapes file {filename} not found, but is optional. \
                               Returning empty shapes dataframe."
        )
        return empty_df_from_datamodel(RoadShapesTable, crs=LAT_LON_CRS).set_index(
            "shape_id_idx", inplace=True
        )

    start_time = time.time()
    WranglerLogger.debug(f"Reading shapes from {filename}.")

    shapes_df = read_table(
        filename,
        boundary_gdf=boundary_gdf,
        boundary_geocode=boundary_geocode,
        boundary_file=boundary_file,
        read_speed=config.CPU.EST_PD_READ_SPEED,
    )
    if filter_to_shape_ids:
        shapes_df = shapes_df[shapes_df["shape_id"].isin(filter_to_shape_ids)]
    WranglerLogger.debug(
        f"Read {len(shapes_df)} shapes from file in {round(time.time() - start_time, 2)}."
    )
    shapes_df = df_to_shapes_df(shapes_df, in_crs=in_crs)
    shapes_df.attrs["source_file"] = filename
    WranglerLogger.info(
        f"Read {len(shapes_df)} shapes from {filename} in {round(time.time() - start_time, 2)}."
    )
    shapes_df = validate_df_to_model(shapes_df, RoadShapesTable)
    return shapes_df


@validate_call_pyd
def write_shapes(
    shapes_df: DataFrame[RoadShapesTable],
    out_dir: Union[str, Path],
    prefix: str,
    format: str,
    overwrite: bool,
) -> None:
    """Writes shapes to file.

    Args:
        shapes_df: DataFrame of shapes to write.
        out_dir: directory to write shapes to.
        prefix: prefix to add to file name.
        format: format to write shapes in.
        overwrite: whether to overwrite file if it exists.
    """
    shapes_file = Path(out_dir) / f"{prefix}shape.{format}"
    write_table(shapes_df, shapes_file, overwrite=overwrite)<|MERGE_RESOLUTION|>--- conflicted
+++ resolved
@@ -12,24 +12,14 @@
 
 from ...logger import WranglerLogger
 from ...models.roadway.tables import RoadShapesTable
-<<<<<<< HEAD
 from ...utils.io_table import read_table, write_table
-from ...utils.models import empty_df_from_datamodel, validate_df_to_model
+from ...utils.models import empty_df_from_datamodel, validate_df_to_model, validate_call_pyd
 from ...configs import DefaultConfig, WranglerConfig
 from ...params import LAT_LON_CRS
 from .create import df_to_shapes_df
 
 
-@validate_call(config=dict(arbitrary_types_allowed=True))
-=======
-from ...params import ShapesParams, LAT_LON_CRS
-from ...utils.io import read_table, write_table
-from ...utils.models import empty_df_from_datamodel, validate_call_pyd
-from .create import df_to_shapes_df
-
-
 @validate_call_pyd
->>>>>>> 48f84494
 def read_shapes(
     filename: Path,
     in_crs: int = LAT_LON_CRS,
