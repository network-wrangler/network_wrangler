#!/usr/bin/env python
# -*- coding: utf-8 -*-

from __future__ import annotations

import os
import sys
import copy
import hashlib
import numbers
from random import randint
from typing import Any, Collection, List, Optional, Union, Tuple

import folium
import pandas as pd
import geopandas as gpd
import json
import networkx as nx
import numpy as np
import osmnx as ox

from geopandas.geodataframe import GeoDataFrame

from pandas.core.frame import DataFrame

from jsonschema import validate
from jsonschema.exceptions import ValidationError
from jsonschema.exceptions import SchemaError

from shapely.geometry import Point

from .logger import WranglerLogger
from .projectcard import ProjectCard

from .utils import (
    create_unique_shape_id,
    location_reference_from_nodes,
    line_string_from_location_references,
    links_df_to_json,
    parse_time_spans_to_secs,
    point_from_xy,
    point_df_to_geojson,
    update_points_in_linestring,
    get_point_geometry_from_linestring,
)


class NoPathFound(Exception):
    """Raised when can't find path."""

    pass


class RoadwayNetwork(object):
    """
    Representation of a Roadway Network.

    Typical usage example:
<<<<<<< HEAD
    ::

        net = RoadwayNetwork.read(
            link_file=MY_LINK_FILE,
            node_file=MY_NODE_FILE,
            shape_file=MY_SHAPE_FILE,
        )
        my_selection = {
            "links": [{"name": ["I 35E"]}],
            "A": {"osm_node_id": "961117623"},  # start searching for segments at A
            "B": {"osm_node_id": "2564047368"},
        }
        net.select_roadway_features(my_selection)

        my_change = [
            {
                'property': 'lanes',
                'existing': 1,
                'set': 2,
             },
             {
                'property': 'drive_access',
                'set': 0,
              },
        ]
=======
    
    ```py
    net = RoadwayNetwork.read(
        link_file=MY_LINK_FILE,
        node_file=MY_NODE_FILE,
        shape_file=MY_SHAPE_FILE,
    )
    my_selection = {
        "link": [{"name": ["I 35E"]}],
        "A": {"osm_node_id": "961117623"},  # start searching for segments at A
        "B": {"osm_node_id": "2564047368"},
    }
    net.select_roadway_features(my_selection)

    my_change = [
        {
            'property': 'lanes',
            'existing': 1,
            'set': 2,
        },
        {
            'property': 'drive_access',
            'set': 0,
        },
    ]
>>>>>>> 1aa5931b

    my_net.apply_roadway_feature_change(
        my_net.select_roadway_features(my_selection),
        my_change
    )

        net = create_managed_lane_network(net)
        net.is_network_connected(mode="drive", nodes=self.m_nodes_df, links=self.m_links_df)
        _, disconnected_nodes = net.assess_connectivity(
            mode="walk",
            ignore_end_nodes=True,
            nodes=self.m_nodes_df,
            links=self.m_links_df
        )
<<<<<<< HEAD

        net = create_managed_lane_network(net)
        net.is_network_connected(mode="drive", nodes=self.m_nodes_df, links=self.m_links_df)
        _, disconnected_nodes = net.assess_connectivity(
            mode="walk",
            ignore_end_nodes=True,
            nodes=self.m_nodes_df,
            links=self.m_links_df
        )
        net.write(filename=my_out_prefix, path=my_dir, for_model = True)
=======
        net.write(filename=my_out_prefix, path=my_dir, for_model = True)
    ```
>>>>>>> 1aa5931b

    Attributes:
        nodes_df (GeoDataFrame): node data

        links_df (GeoDataFrame): link data, including start and end
            nodes and associated shape

        shapes_df (GeoDataFrame): detailed shape data

        selections (dict): dictionary storing selections in case they are made repeatedly

        BOOL_PROPERTIES (list): list of properties which should be coerced to booleans

        STR_PROPERTIES (list): list of properties which should be coerced to strings

        INT_PROPERTIES (list): list of properties which should be coerced to integers

        CRS (str): coordinate reference system in PROJ4 format.
            See https://proj.org/operations/projections/index.html#

        ESPG (int): integer representing coordinate system https://epsg.io/

        NODE_FOREIGN_KEY_TO_LINK (str): column in `nodes_df` associated with the
            LINK_FOREIGN_KEY

        LINK_FOREIGN_KEY_TO_NODE (list(str)): list of columns in `links_df` that
            represent the NODE_FOREIGN_KEY

        UNIQUE_LINK_KEY (str): column that is a unique key for links

        UNIQUE_NODE_KEY (str): column that is a unique key for nodes

        UNIQUE_SHAPE_KEY (str): column that is a unique shape key

        UNIQUE_MODEL_LINK_IDENTIFIERS (list(str)): list of all unique
            identifiers for links, including the UNIQUE_LINK_KEY

        EXPLICIT_LINK_IDENTIFIERS (list(str)): list of identifiers which are explicit enough
            to use in project selection by themselves. Includes UNIQUE_MODEL_LINK_IDENFIERS as
            well as some identifiers which may be split across model links such as osm_link_id.

        UNIQUE_NODE_IDENTIFIERS (list(str)): list of all unique identifiers
            for nodes, including the UNIQUE_NODE_KEY

        SEARCH_BREADTH (int): initial number of links from name-based
            selection that are traveresed before trying another shortest
            path when searching for paths between A and B node

        MAX_SEARCH_BREADTH (int): maximum number of links traversed between
            links that match the searched name when searching for paths
            between A and B node

        SP_WEIGHT_FACTOR (Union(int, float)): penalty assigned for each
            degree of distance between a link and a link with the searched-for
            name when searching for paths between A and B node

        MANAGED_LANES_TO_NODE_ID_SCALAR (int): scalar value added to
            the general purpose lanes' `model_node_id` when creating
            an associated node for a parallel managed lane

        MANAGED_LANES_TO_LINK_ID_SCALAR (int): scalar value added to
            the general purpose lanes' `model_link_id` when creating
            an associated link for a parallel managed lane

        MANAGED_LANES_REQUIRED_ATTRIBUTES (list(str)): list of attributes
            that must be provided in managed lanes

        KEEP_SAME_ATTRIBUTES_ML_AND_GP (list(str)): list of attributes
            to copy from a general purpose lane to managed lane
    """

    # CRS = "+proj=longlat +ellps=WGS84 +datum=WGS84 +no_defs"
    CRS = 4326  # "EPSG:4326"

    NODE_FOREIGN_KEY_TO_LINK = "model_node_id"
    LINK_FOREIGN_KEY_TO_NODE = ["A", "B"]
    LINK_FOREIGN_KEY_TO_SHAPE = "shape_id"

    SEARCH_BREADTH = 5
    MAX_SEARCH_BREADTH = 10
    SP_WEIGHT_FACTOR = 100

    UNIQUE_LINK_KEY = "model_link_id"
    UNIQUE_NODE_KEY = "model_node_id"
    UNIQUE_SHAPE_KEY = "shape_id"

    UNIQUE_MODEL_LINK_IDENTIFIERS = ["model_link_id"]
    EXPLICIT_LINK_IDENTIFIERS = UNIQUE_MODEL_LINK_IDENTIFIERS + ["osm_link_id"]
    UNIQUE_NODE_IDENTIFIERS = ["model_node_id", "osm_node_id"]

    BOOL_PROPERTIES = [
        "rail_only",
        "bus_only",
        "drive_access",
        "bike_access",
        "walk_access",
        "truck_access",
    ]

    STR_PROPERTIES = [
        "osm_link_id",
        "osm_node_id",
        "shape_id",
    ]

    INT_PROPERTIES = ["model_link_id", "model_node_id", "lanes", "ML_lanes", "A", "B"]

    GEOMETRY_PROPERTIES = ["X", "Y"]

    MIN_LINK_REQUIRED_PROPS_DEFAULT = [
        "name",
        "A",
        "B",
        "roadway",
        "model_link_id",
        "lanes",
        "bus_only",
        "rail_only",
        "drive_access",
        "walk_access",
        "bike_access",
        "locationReferences",
        "geometry",
    ]

    MIN_NODE_REQUIRED_PROPS_DEFAULT = [
        "model_node_id",
        "transit_node",
        "drive_node",
        "walk_node",
        "bike_node",
        "geometry",
    ]

    MANAGED_LANES_REQUIRED_ATTRIBUTES = [
        "A",
        "B",
        "model_link_id",
        "locationReferences",
    ]

    KEEP_SAME_ATTRIBUTES_ML_AND_GP = [
        "distance",
        "bike_access",
        "drive_access",
        "transit_access",
        "walk_access",
        "maxspeed",
        "name",
        "oneway",
        "ref",
        "roadway",
        "length",
        "segment_id",
    ]

    MANAGED_LANES_SCALAR = 500000

    MODES_TO_NETWORK_LINK_VARIABLES = {
        "drive": ["drive_access"],
        "bus": ["bus_only", "drive_access"],
        "rail": ["rail_only"],
        "transit": ["bus_only", "rail_only", "drive_access"],
        "walk": ["walk_access"],
        "bike": ["bike_access"],
    }

    MODES_TO_NETWORK_NODE_VARIABLES = {
        "drive": ["drive_node"],
        "rail": ["rail_only", "drive_node"],
        "bus": ["bus_only", "drive_node"],
        "transit": ["bus_only", "rail_only", "drive_node"],
        "walk": ["walk_node"],
        "bike": ["bike_node"],
    }

    def __init__(self, nodes: GeoDataFrame, links: GeoDataFrame, shapes: GeoDataFrame):
        """
        Constructor
        """

        if not RoadwayNetwork.validate_object_types(nodes, links, shapes):
            sys.exit("RoadwayNetwork: Invalid constructor data type")

        self.nodes_df = nodes
        self.links_df = links
        self.shapes_df = shapes

        # Model network
        self.m_nodes_df = None
        self.m_links_df = None
        self.m_shapes_df = None

        self.link_file = None
        self.node_file = None
        self.shape_file = None

        # Add non-required fields if they aren't there.
        # for field, default_value in RoadwayNetwork.OPTIONAL_FIELDS:
        #    if field not in self.links_df.columns:
        #        self.links_df[field] = default_value
        if not self.validate_uniqueness():
            raise ValueError("IDs in network not unique")
        self.selections = {}

    @staticmethod
    def read(
        link_file: str, node_file: str, shape_file: str, fast: bool = True
    ) -> RoadwayNetwork:
        """
        Reads a network from the roadway network standard
        Validates that it conforms to the schema

        args:
            link_file: full path to the link file
            node_file: full path to the node file
            shape_file: full path to the shape file
            fast: boolean that will skip validation to speed up read time

        Returns: a RoadwayNetwork instance

        .. todo:: Turn off fast=True as default
        """

        for fn in (link_file, node_file, shape_file):

            if not os.path.exists(fn):
                msg = f"Specified file doesn't exist at: {fn}"
                WranglerLogger.error(msg)
                raise ValueError(msg)

        if not fast:
            if not (
                RoadwayNetwork.validate_node_schema(node_file)
                and RoadwayNetwork.validate_link_schema(link_file)
                and RoadwayNetwork.validate_shape_schema(shape_file)
            ):
                sys.exit("RoadwayNetwork: Data doesn't conform to schema")

        links_df = RoadwayNetwork.read_links(link_file)
        nodes_df = RoadwayNetwork.read_nodes(node_file)
        shapes_df = RoadwayNetwork.read_shapes(shape_file)

        roadway_network = RoadwayNetwork(
            nodes=nodes_df, links=links_df, shapes=shapes_df
        )

        roadway_network.link_file = link_file
        roadway_network.node_file = node_file
        roadway_network.shape_file = shape_file

        return roadway_network

    @classmethod
    def coerce_types(
        cls, df: pd.DataFrame, cols: Collection[str] = None
    ) -> pd.DataFrame:
        """Coerces types to bool, str and int which might default to other types based on values.

        Uses BOOL_PROPERTIES, INT_PROPERTIES and STR_PROPERTIES.

        Args:
            df: Dataframe to coerce type of
            cols: optional list of fields to check and coerce. Defaults to all fields.

        Returns:
            pd.DataFrame: Dataframe with types coerced
        """
        if cols is None:
            cols = df.columns
<<<<<<< HEAD

        for c in list(set(cls.BOOL_PROPERTIES) & set(cols)):
            df[c] = df[c].astype(bool)

        for c in list(set(cls.STR_PROPERTIES) & set(cols)):
            df[c] = df[c].astype(str)

        for c in list(set(cls.INT_PROPERTIES) & set(cols)):
            df[c] = df[c].astype(int)

        return df

=======

        for c in list(set(cls.BOOL_PROPERTIES) & set(cols)):
            df[c] = df[c].astype(bool)

        for c in list(set(cls.STR_PROPERTIES) & set(cols)):
            df[c] = df[c].astype(str)

        for c in list(set(cls.INT_PROPERTIES) & set(cols)):
            df[c] = df[c].astype(int)

        return df

>>>>>>> 1aa5931b
    @classmethod
    def read_links(cls, filename: str) -> gpd.GeoDataFrame:
        """Reads links and returns a geodataframe of links.

        Args:
            filename (str): file to read links in from.
        """
        WranglerLogger.info(f"Reading links from {filename}.")
        with open(filename) as f:
            link_json = json.load(f)
        WranglerLogger.debug("Read link file.")
        link_properties = pd.DataFrame(link_json)
        link_geometries = [
            line_string_from_location_references(g["locationReferences"])
            for g in link_json
        ]
        links_df = gpd.GeoDataFrame(link_properties, geometry=link_geometries)
        links_df.crs = RoadwayNetwork.CRS
        links_df.gdf_name = "network_links"

        links_df = RoadwayNetwork.coerce_types(links_df)

        links_df[RoadwayNetwork.UNIQUE_LINK_KEY + "_idx"] = links_df[
            RoadwayNetwork.UNIQUE_LINK_KEY
        ]
        links_df.set_index(RoadwayNetwork.UNIQUE_LINK_KEY + "_idx", inplace=True)

        WranglerLogger.info(f"Read {len(links_df)} links.")
        return links_df

    @classmethod
    def read_nodes(cls, filename: str) -> gpd.GeoDataFrame:
        """Reads nodes and returns a geodataframe of nodes.

        Args:
            filename (str): file to read nodes in from.
        """
        # geopandas uses fiona OGR drivers, which doesn't let you have
        # a list as a property type. Therefore, must read in node_properties
        # separately in a vanilla dataframe and then convert to geopandas
        WranglerLogger.info(f"Reading nodes from {filename}.")
        with open(filename) as f:
            node_geojson = json.load(f)
        WranglerLogger.debug("Read nodes file.")
        node_properties = pd.DataFrame(
            [g["properties"] for g in node_geojson["features"]]
        )
        node_geometries = [
            Point(g["geometry"]["coordinates"]) for g in node_geojson["features"]
        ]

        nodes_df = gpd.GeoDataFrame(node_properties, geometry=node_geometries)

        nodes_df.gdf_name = "network_nodes"

        # set a copy of the  foreign key to be the index so that the
        # variable itself remains queryiable
        ## TODO this should be more elegant
        nodes_df[RoadwayNetwork.UNIQUE_NODE_KEY + "_idx"] = nodes_df[
            RoadwayNetwork.UNIQUE_NODE_KEY
        ]
        nodes_df.set_index(cls.UNIQUE_NODE_KEY + "_idx", inplace=True)

        nodes_df.crs = RoadwayNetwork.CRS
        nodes_df["X"] = nodes_df["geometry"].apply(lambda g: g.x)
        nodes_df["Y"] = nodes_df["geometry"].apply(lambda g: g.y)

        nodes_df = RoadwayNetwork.coerce_types(nodes_df)
        WranglerLogger.info(f"Read {len(nodes_df)} nodes.")
        return nodes_df

    @classmethod
    def read_shapes(cls, filename: str) -> gpd.GeoDataFrame:
        """Reads shapes and returns a geodataframe of shapes.

        Also:
        - drops records without geometry or id
        - sets CRS to RoadwayNetwork.CRS

        Args:
            filename (str): file to read shapes in from.
        """
        WranglerLogger.info(f"Reading shapes from {filename}.")
        shapes_df = gpd.read_file(filename)
        shapes_df.gdf_name = "network_shapes"
        WranglerLogger.debug("Read shapes file.")
        shapes_df.dropna(subset=["geometry", "id"], inplace=True)
        shapes_df.crs = cls.CRS
        WranglerLogger.info(f"Read {len(shapes_df)} shapes.")
        return shapes_df

    def write(
        self,
        path: str = ".",
        filename: str = None,
        model: bool = False,
    ) -> None:
        """
        Writes a network in the roadway network standard

        args:
            path: the path were the output will be saved
            filename: the name prefix of the roadway files that will be generated
            model: determines if shoudl write model network with separated managed lanes,
                or standard wrangler network. Defaults to False.
        """

        if not os.path.exists(path):
            WranglerLogger.debug("\nPath [%s] doesn't exist; creating." % path)
            os.mkdir(path)

        if filename:
            links_file = os.path.join(path, filename + "_" + "link.json")
            nodes_file = os.path.join(path, filename + "_" + "node.geojson")
            shapes_file = os.path.join(path, filename + "_" + "shape.geojson")
        else:
            links_file = os.path.join(path, "link.json")
            nodes_file = os.path.join(path, "node.geojson")
            shapes_file = os.path.join(path, "shape.geojson")

        if model:
            from .roadway import create_managed_lane_network

            net = create_managed_lane_network(self)
            links_df = net.m_links_df
            nodes_df = net.m_nodes_df
            shapes_df = net.m_shapes_df
        else:
            links_df = self.links_df
            nodes_df = self.nodes_df
            shapes_df = self.shapes_df

        # Make sure types are correct
        nodes_df = RoadwayNetwork.coerce_types(nodes_df)
        links_df = RoadwayNetwork.coerce_types(links_df)

        link_property_columns = links_df.columns.values.tolist()
        link_property_columns.remove("geometry")
        links_json = links_df_to_json(links_df, link_property_columns)
        with open(links_file, "w") as f:
            json.dump(links_json, f)

        # geopandas wont let you write to geojson because
        # it uses fiona, which doesn't accept a list as one of the properties
        # so need to convert the df to geojson manually first
        property_columns = nodes_df.columns.values.tolist()
        property_columns.remove("geometry")

        nodes_geojson = point_df_to_geojson(nodes_df, property_columns)

        with open(nodes_file, "w") as f:
            json.dump(nodes_geojson, f)

        shapes_df.to_file(shapes_file, driver="GeoJSON")

    @staticmethod
    def roadway_net_to_gdf(roadway_net: RoadwayNetwork) -> gpd.GeoDataFrame:
        """
        Turn the roadway network into a GeoDataFrame
        args:
            roadway_net: the roadway network to export

        returns: shapes dataframe

        .. todo:: Make this much more sophisticated, for example attach link info to shapes
        """
        return roadway_net.shapes_df

    def validate_uniqueness(self) -> bool:
        """
        Confirms that the unique identifiers are met.
        """
        valid = True

        for c in RoadwayNetwork.UNIQUE_MODEL_LINK_IDENTIFIERS:
            if c not in self.links_df.columns:
                valid = False
                msg = f"Network doesn't contain unique link identifier: {c}"
                WranglerLogger.error(msg)
            if not self.links_df[c].is_unique:
                valid = False
                msg = f"Unique identifier {c} is not unique in network links"
                WranglerLogger.error(msg)
        for c in RoadwayNetwork.LINK_FOREIGN_KEY_TO_NODE:
            if c not in self.links_df.columns:
                valid = False
                msg = f"Network doesn't contain link foreign key identifier: {c}"
                WranglerLogger.error(msg)
        link_foreign_key = self.links_df[RoadwayNetwork.LINK_FOREIGN_KEY_TO_NODE].apply(
            lambda x: "-".join(x.map(str)), axis=1
        )
        if not link_foreign_key.is_unique:
            valid = False
            msg = f"Foreign key: {RoadwayNetwork.LINK_FOREIGN_KEY_TO_NODE} is not unique in network links"

            WranglerLogger.error(msg)
        for c in RoadwayNetwork.UNIQUE_NODE_IDENTIFIERS:
            if c not in self.nodes_df.columns:
                valid = False
                msg = f"Network doesn't contain unique node identifier: {c}"
                WranglerLogger.error(msg)
            if not self.nodes_df[c].is_unique:
                valid = False
                msg = f"Unique identifier {c} is not unique in network nodes"
                WranglerLogger.error(msg)
        if RoadwayNetwork.NODE_FOREIGN_KEY_TO_LINK not in self.nodes_df.columns:
            valid = False
            msg = f"Network doesn't contain node foreign key identifier: {RoadwayNetwork.NODE_FOREIGN_KEY_TO_LINK}"
            WranglerLogger.error(msg)
        elif not self.nodes_df[RoadwayNetwork.NODE_FOREIGN_KEY_TO_LINK].is_unique:
            valid = False
            msg = f"Foreign key: {RoadwayNetwork.NODE_FOREIGN_KEY_TO_LINK} is not unique in network nodes"
            WranglerLogger.error(msg)
        if RoadwayNetwork.UNIQUE_SHAPE_KEY not in self.shapes_df.columns:
            valid = False
            msg = "Network doesn't contain unique shape id: {}".format(
                RoadwayNetwork.UNIQUE_SHAPE_KEY
            )
            WranglerLogger.error(msg)
        elif not self.shapes_df[RoadwayNetwork.UNIQUE_SHAPE_KEY].is_unique:
            valid = False
            msg = "Unique key: {} is not unique in network shapes".format(
                RoadwayNetwork.UNIQUE_SHAPE_KEY
            )
            WranglerLogger.error(msg)
        return valid

    @staticmethod
    def validate_object_types(
        nodes: GeoDataFrame, links: GeoDataFrame, shapes: GeoDataFrame
    ):
        """
        Determines if the roadway network is being built with the right object types.
        Does not validate schemas.

        Args:
            nodes: nodes geodataframe
            links: link geodataframe
            shapes: shape geodataframe

        Returns: boolean
        """

        errors = ""

        if not isinstance(nodes, GeoDataFrame):
            error_message = (
                "Incompatible nodes type:{}. Must provide a GeoDataFrame.  ".format(
                    type(nodes)
                )
            )
            WranglerLogger.error(error_message)
            errors.append(error_message)
        if not isinstance(links, GeoDataFrame):
            error_message = (
                "Incompatible links type:{}. Must provide a GeoDataFrame.  ".format(
                    type(links)
                )
            )
            WranglerLogger.error(error_message)
            errors.append(error_message)
        if not isinstance(shapes, GeoDataFrame):
            error_message = (
                "Incompatible shapes type:{}. Must provide a GeoDataFrame.  ".format(
                    type(shapes)
                )
            )
            WranglerLogger.error(error_message)
            errors.append(error_message)

        if errors:
            return False
        return True

    @staticmethod
    def validate_node_schema(
        node_file, schema_location: str = "roadway_network_node.json"
    ):
        """
        Validate roadway network data node schema and output a boolean
        """
        if not os.path.exists(schema_location):
            base_path = os.path.join(
                os.path.dirname(os.path.realpath(__file__)), "schemas"
            )
            schema_location = os.path.join(base_path, schema_location)

        with open(schema_location) as schema_json_file:
            schema = json.load(schema_json_file)

        with open(node_file) as node_json_file:
            json_data = json.load(node_json_file)

        try:
            validate(json_data, schema)
            return True

        except ValidationError as exc:
            WranglerLogger.error("Failed Node schema validation: Validation Error")
            WranglerLogger.error("Node File Loc:{}".format(node_file))
            WranglerLogger.error("Node Schema Loc:{}".format(schema_location))
            WranglerLogger.error(exc.message)

        except SchemaError as exc:
            WranglerLogger.error("Invalid Node Schema")
            WranglerLogger.error("Node Schema Loc:{}".format(schema_location))
            WranglerLogger.error(json.dumps(exc.message, indent=2))

        return False

    @staticmethod
    def validate_link_schema(
        link_file, schema_location: str = "roadway_network_link.json"
    ):
        """
        Validate roadway network data link schema and output a boolean
        """

        if not os.path.exists(schema_location):
            base_path = os.path.join(
                os.path.dirname(os.path.realpath(__file__)), "schemas"
            )
            schema_location = os.path.join(base_path, schema_location)

        with open(schema_location) as schema_json_file:
            schema = json.load(schema_json_file)

        with open(link_file) as link_json_file:
            json_data = json.load(link_json_file)

        try:
            validate(json_data, schema)
            return True

        except ValidationError as exc:
            WranglerLogger.error("Failed Link schema validation: Validation Error")
            WranglerLogger.error("Link File Loc:{}".format(link_file))
            WranglerLogger.error("Path:{}".format(exc.path))
            WranglerLogger.error(exc.message)

        except SchemaError as exc:
            WranglerLogger.error("Invalid Link Schema")
            WranglerLogger.error("Link Schema Loc: {}".format(schema_location))
            WranglerLogger.error(json.dumps(exc.message, indent=2))

        return False

    @staticmethod
    def validate_shape_schema(
        shape_file, schema_location: str = "roadway_network_shape.json"
    ):
        """
        Validate roadway network data shape schema and output a boolean
        """

        if not os.path.exists(schema_location):
            base_path = os.path.join(
                os.path.dirname(os.path.realpath(__file__)), "schemas"
            )
            schema_location = os.path.join(base_path, schema_location)

        with open(schema_location) as schema_json_file:
            schema = json.load(schema_json_file)

        with open(shape_file) as shape_json_file:
            json_data = json.load(shape_json_file)

        try:
            validate(json_data, schema)
            return True

        except ValidationError as exc:
            WranglerLogger.error("Failed Shape schema validation: Validation Error")
            WranglerLogger.error("Shape File Loc:{}".format(shape_file))
            WranglerLogger.error("Path:{}".format(exc.path))
            WranglerLogger.error(exc.message)

        except SchemaError as exc:
            WranglerLogger.error("Invalid Shape Schema")
            WranglerLogger.error("Shape Schema Loc: {}".format(schema_location))
            WranglerLogger.error(json.dumps(exc.message, indent=2))

        return False

    @property
    def num_managed_lane_links(self):
        if "managed" in self.links_df.columns:
            return len((self.links_df[self.links_df["managed"] == 1]).index)
        else:
            return 0

    def _validate_link_selection(self, selection: dict) -> bool:
        """Validates that link selection is complete/valid for given network.

        Checks:
        1. selection properties for links, a, and b are in links_df
        2. either a unique ID or name + A & B are specified

        If selection for links is "all" it is assumed valid.

        Args:
            selection (dict): selection dictionary

        Returns:
            bool: True if link selection is valid and complete.
        """

        if selection.get("links") == "all":
            return True

        valid = True

        _link_selection_props = [p for x in selection["links"] for p in x.keys()]

        _missing_link_props = set(_link_selection_props) - set(self.links_df.columns)

        if _missing_link_props:
            WranglerLogger.error(
                f"Link selection contains properties not found in the link dataframe:\n\
                {','.join(_missing_link_props)}"
            )
            valid = False

        _link_explicit_link_id = bool(
            set(RoadwayNetwork.EXPLICIT_LINK_IDENTIFIERS).intersection(
                set(_link_selection_props)
            )
        )
        # if don't have an explicit link id, then require A and B nodes
        _has_alternate_link_id = all(
            [
                selection.get("A"),
                selection.get("B"),
                any([x.get("name") for x in selection["links"]]),
            ]
        )

        if not _link_explicit_link_id and not _has_alternate_link_id:
            WranglerLogger.error(
                "Link selection does not contain unique link ID or alternate A and B nodes + 'name'."
<<<<<<< HEAD
            )
            valid = False

        _node_selection_props = list(
            set(
                list(selection.get("A", {}).keys())
                + list(selection.get("B", {}).keys())
            )
=======
            )
            valid = False

        _node_selection_props = list(
            set(
                list(selection.get("A", {}).keys())
                + list(selection.get("B", {}).keys())
            )
>>>>>>> 1aa5931b
        )
        _missing_node_props = set(_node_selection_props) - set(self.nodes_df.columns)

        if _missing_node_props:
            WranglerLogger.error(
                f"Node selection contains properties not found in the node dataframe:\n\
                {','.join(_missing_node_props)}"
            )
            valid = False

        if not valid:
            raise ValueError("Link Selection is not valid for network.")
        return True

    def _validate_node_selection(self, selection: dict) -> bool:
        """Validates that node selection is complete/valid for given network.

        Checks:
        1. selection properties for nodes are in nodes_df
        2. Nodes identified by an explicit or implicit unique ID. A warning is given for using
            a property as an identifier which isn't explicitly unique.

        If selection for nodes is "all" it is assumed valid.

        Args:
            selection (dict): Project Card selection dictionary

        Returns:
            bool:True if node selection is valid and complete.
        """
        valid = True

        if selection.get("nodse") == "all":
            return True

        _node_selection_props = [p for x in selection["nodes"] for p in x.keys()]

        _missing_node_props = set(_node_selection_props) - set(self.nodes_df.columns)

        if _missing_node_props:
            WranglerLogger.error(
                f"Node selection contains properties not found in the node dataframe:\n\
                {','.join(_missing_node_props)}"
            )
            valid = False

        _has_explicit_unique_node_id = bool(
            set(RoadwayNetwork.UNIQUE_NODE_IDENTIFIERS).intersection(
                set(_node_selection_props)
            )
        )

        if not _has_explicit_unique_node_id:
            if self.nodes_df[_node_selection_props].get_value_counts().min() == 1:
                WranglerLogger.warning(
                    f"Link selection does not contain an explicit unique link ID: \
                        {RoadwayNetwork.UNIQUE_NODE_IDENTIFIERS}, \
                        but has properties which sufficiently select a single node. \
                        This selection may not work on other networks."
                )
            else:
                WranglerLogger.error(
                    "Link selection does not contain unique link ID or alternate A and B nodes + 'name'."
                )
                valid = False
        if not valid:
            raise ValueError("Node Selection is not valid for network.")
        return True

    def validate_selection(self, selection: dict) -> bool:
        """
        Evaluate whetther the selection dictionary contains the
        minimum required values.

        Args:
            selection: selection dictionary to be evaluated

        Returns: boolean value as to whether the selection dictonary is valid.
        """
        if selection.get("links"):
            return self._validate_link_selection(selection)

        elif selection.get("nodes"):
            return self._validate_node_selection(selection)

        else:
            raise ValueError(
                f"Project Card Selection requires either 'links' or 'nodes' : \
                Selection provided: {selection.keys()}"
            )

    def orig_dest_nodes_foreign_key(
        self, selection: dict, node_foreign_key: str = ""
    ) -> tuple:
        """
        Returns the foreign key id (whatever is used in the u and v
        variables in the links file) for the AB nodes as a tuple.

        Args:
            selection : selection dictionary with A and B keys
            node_foreign_key: variable name for whatever is used by the u and v variable
            in the links_df file.  If nothing is specified, assume whatever
            default is (usually osm_node_id)

        Returns: tuple of (A_id, B_id)
        """

        if not node_foreign_key:
            node_foreign_key = RoadwayNetwork.NODE_FOREIGN_KEY_TO_LINK
        if len(selection["A"]) > 1:
            raise ("Selection A node dictionary should be of length 1")
        if len(selection["B"]) > 1:
            raise ("Selection B node dictionary should be of length 1")

        A_node_key, A_id = next(iter(selection["A"].items()))
        B_node_key, B_id = next(iter(selection["B"].items()))

        if A_node_key != node_foreign_key:
            A_id = self.nodes_df[self.nodes_df[A_node_key] == A_id][
                node_foreign_key
            ].values[0]
        if B_node_key != node_foreign_key:
            B_id = self.nodes_df[self.nodes_df[B_node_key] == B_id][
                node_foreign_key
            ].values[0]

        return (A_id, B_id)

    @staticmethod
    def ox_graph(nodes_df: GeoDataFrame, links_df: GeoDataFrame):
        """
        create an osmnx-flavored network graph

        osmnx doesn't like values that are arrays, so remove the variables
        that have arrays.  osmnx also requires that certain variables
        be filled in, so do that too.

        Args:
            nodes_df : GeoDataFrame of nodes
            links_df : GeoDataFrame of links

        Returns: a networkx multidigraph
        """
        WranglerLogger.debug("starting ox_graph()")

        if "inboundReferenceIds" in nodes_df.columns:
            graph_nodes = nodes_df.copy().drop(
                ["inboundReferenceIds", "outboundReferenceIds"], axis=1
            )
        else:
            graph_nodes = nodes_df.copy()

        graph_nodes.gdf_name = "network_nodes"
        WranglerLogger.debug("GRAPH NODES: {}".format(graph_nodes.columns))
        graph_nodes["id"] = graph_nodes[RoadwayNetwork.UNIQUE_NODE_KEY]

        graph_nodes["x"] = graph_nodes["X"]
        graph_nodes["y"] = graph_nodes["Y"]

        if "osm_link_id" in links_df.columns:
            graph_links = links_df.copy().drop(
                ["osm_link_id", "locationReferences"], axis=1
            )
        else:
            graph_links = links_df.copy().drop(["locationReferences"], axis=1)

        # have to change this over into u,v b/c this is what osm-nx is expecting
        graph_links["u"] = graph_links[RoadwayNetwork.LINK_FOREIGN_KEY_TO_NODE[0]]
        graph_links["v"] = graph_links[RoadwayNetwork.LINK_FOREIGN_KEY_TO_NODE[1]]
        graph_links["key"] = graph_links[RoadwayNetwork.UNIQUE_LINK_KEY]

        # Per osmnx u,v,key should be a multi-index;
        #     https://osmnx.readthedocs.io/en/stable/osmnx.html#osmnx.utils_graph.graph_from_gdfs
        # However - if the index is set before hand in osmnx version <1.0 then it fails
        #     on the set_index line *within* osmnx.utils_graph.graph_from_gdfs():
        #           `for (u, v, k), row in gdf_edges.set_index(["u", "v", "key"]).iterrows():`

        if int(ox.__version__.split(".")[0]) >= 1:
            graph_links = graph_links.set_index(keys=["u", "v", "key"], drop=True)

        WranglerLogger.debug("starting ox.gdfs_to_graph()")
        try:
            G = ox.graph_from_gdfs(graph_nodes, graph_links)

        except AttributeError as attr_error:
            if (
                attr_error.args[0]
                == "module 'osmnx' has no attribute 'graph_from_gdfs'"
            ):
                # This is the only exception for which we have a workaround
                # Does this still work given the u,v,key multi-indexing?
                #
                WranglerLogger.warn(
                    "Please upgrade your OSMNX package. For now, using deprecated\
                         osmnx.gdfs_to_graph because osmnx.graph_from_gdfs not found"
                )
                G = ox.gdfs_to_graph(graph_nodes, graph_links)
            else:
                # for other AttributeErrors, raise further
                raise attr_error
        except Exception as e:
            # for other Exceptions, raise further
            raise e

        WranglerLogger.debug("finished ox.gdfs_to_graph()")
        return G

    @staticmethod
    def selection_has_unique_link_id(selection_dict: dict) -> bool:
        """
        Args:
            selection_dictionary: Dictionary representation of selection
                of roadway features, containing a "links" key.

        Returns: A boolean indicating if the selection dictionary contains
            a required unique link id.

        """
        selection_keys = [k for li in selection_dict["links"] for k, v in li.items()]
        return bool(
            set(RoadwayNetwork.UNIQUE_MODEL_LINK_IDENTIFIERS).intersection(
                set(selection_keys)
            )
        )

    def build_selection_key(self, selection_dict: dict) -> tuple:
        """
        Selections are stored by a hash of the selection dictionary.

        Args:
            selection_dictonary: Selection Dictionary

        Returns: Hex code for hash

        """

        return hashlib.md5(b"selection_dict").hexdigest()

    @staticmethod
    def _get_fk_nodes(_links: gpd.GeoDataFrame):
        """Find the nodes for the candidate links."""
        _n = list(
            set(
                [
                    i
                    for fk in RoadwayNetwork.LINK_FOREIGN_KEY_TO_NODE
                    for i in list(_links[fk])
                ]
            )
        )
        # WranglerLogger.debug("Node foreign key list: {}".format(_n))
        return _n

    def shortest_path(
        self,
        graph_links_df: gpd.GeoDataFrame,
        O_id,
        D_id,
        nodes_df: gpd.GeoDataFrame = None,
        weight_column: str = "i",
        weight_factor: float = 1.0,
    ) -> tuple:
        """

        Args:
            graph_links_df:
            O_id: foreign key for start node
            D_id: foreign key for end node
            nodes_df: optional nodes df, otherwise will use network instance
            weight_column: column to use as a weight, defaults to "i"
            weight_factor: any additional weighting to multiply the weight column by, defaults
                to RoadwayNetwork.SP_WEIGHT_FACTOR

        Returns: tuple with length of four
        - Boolean if shortest path found
        - nx Directed graph of graph links
        - route of shortest path nodes as List
        - links in shortest path selected from links_df
        """
        WranglerLogger.debug(
            f"Calculating shortest path from {O_id} to {D_id} using {weight_column} as \
                weight with a factor of {weight_factor}"
        )

        # Prep Graph Links
        if weight_column not in graph_links_df.columns:
            WranglerLogger.warning(
                "{} not in graph_links_df so adding and initializing to 1.".format(
                    weight_column
                )
            )
            graph_links_df[weight_column] = 1

        graph_links_df.loc[:, "weight"] = 1 + (
            graph_links_df[weight_column] * weight_factor
        )

        # Select Graph Nodes
        node_list_foreign_keys = RoadwayNetwork._get_fk_nodes(graph_links_df)

        if O_id not in node_list_foreign_keys:
            msg = "O_id: {} not in Graph for finding shortest Path".format(O_id)
            WranglerLogger.error(msg)
            raise ValueError(msg)
        if D_id not in node_list_foreign_keys:
            msg = "D_id: {} not in Graph for finding shortest Path".format(D_id)
            WranglerLogger.error(msg)
            raise ValueError(msg)

        if not nodes_df:
            nodes_df = self.nodes_df
        graph_nodes_df = nodes_df.loc[node_list_foreign_keys]

        # Create Graph
        WranglerLogger.debug("Creating network graph")
        G = RoadwayNetwork.ox_graph(graph_nodes_df, graph_links_df)

        try:
            sp_route = nx.shortest_path(G, O_id, D_id, weight="weight")
            WranglerLogger.debug("Shortest path successfully routed")
        except nx.NetworkXNoPath:
            WranglerLogger.debug("No SP from {} to {} Found.".format(O_id, D_id))
            return False, G, graph_links_df, None, None

        sp_links = graph_links_df[
            graph_links_df["A"].isin(sp_route) & graph_links_df["B"].isin(sp_route)
        ]

        return True, G, graph_links_df, sp_route, sp_links

    def path_search(
        self,
        candidate_links_df: gpd.GeoDataFrame,
        O_id,
        D_id,
        weight_column: str = "i",
        weight_factor: float = 1.0,
    ):
        """

        Args:
            candidate_links: selection of links geodataframe with links likely to be part of path
            O_id: origin node foreigh key ID
            D_id: destination node foreigh key ID
            weight_column: column to use for weight of shortest path. Defaults to "i" (iteration)
            weight_factor: optional weight to multiply the weight column by when finding
                the shortest path

        Returns

        """

        def _add_breadth(
            _candidate_links_df: gpd.GeoDataFrame,
            _nodes_df: gpd.GeoDataFrame,
            _links_df: gpd.GeoDataFrame,
            i: int = None,
        ):
            """
            Add outbound and inbound reference IDs to candidate links
            from existing nodes

            Args:
                _candidate_links_df : df with the links from the previous iteration
                _nodes_df : df of all nodes in the full network
                _links_df : df of all links in the full network
                i : iteration of adding breadth

            Returns:
                candidate_links : GeoDataFrame
                    updated df with one more degree of added breadth

                node_list_foreign_keys : list of foreign key ids for nodes in the updated
                    candidate links to test if the A and B nodes are in there.
            """
            WranglerLogger.debug("-Adding Breadth-")

            if not i:
                WranglerLogger.warning("i not specified in _add_breadth, using 1")
                i = 1

            _candidate_nodes_df = _nodes_df.loc[
                RoadwayNetwork._get_fk_nodes(_candidate_links_df)
            ]
            WranglerLogger.debug("Candidate Nodes: {}".format(len(_candidate_nodes_df)))

            # Identify links to add based on outbound and inbound links from nodes
            _links_shstRefId_to_add = list(
                set(
                    sum(_candidate_nodes_df["outboundReferenceIds"].tolist(), [])
                    + sum(_candidate_nodes_df["inboundReferenceIds"].tolist(), [])
                )
                - set(_candidate_links_df["shstReferenceId"].tolist())
                - set([""])
            )
            _links_to_add_df = _links_df[
                _links_df.shstReferenceId.isin(_links_shstRefId_to_add)
            ]

            WranglerLogger.debug("Adding {} links.".format(_links_to_add_df.shape[0]))

            # Add information about what iteration the link was added in
            _links_df[_links_df.model_link_id.isin(_links_shstRefId_to_add)]["i"] = i

            # Append links and update node list
            _candidate_links_df = pd.concat([_candidate_links_df, _links_to_add_df])
            _node_list_foreign_keys = RoadwayNetwork._get_fk_nodes(_candidate_links_df)

            return _candidate_links_df, _node_list_foreign_keys

        # -----------------------------------
        # Set search breadth to zero + set max
        # -----------------------------------
        i = 0
        max_i = RoadwayNetwork.SEARCH_BREADTH
        # -----------------------------------
        # Add links to the graph until
        #   (i) the A and B nodes are in the
        #       foreign key list
        #          - OR -
        #   (ii) reach maximum search breadth
        # -----------------------------------
        node_list_foreign_keys = RoadwayNetwork._get_fk_nodes(candidate_links_df)
        WranglerLogger.debug("Initial set of nodes: {}".format(node_list_foreign_keys))
        while (
            O_id not in node_list_foreign_keys or D_id not in node_list_foreign_keys
        ) and i <= max_i:
            WranglerLogger.debug(
                "Adding breadth - i: {}, Max i: {}] - {} and {} not found in node list.".format(
                    i, max_i, O_id, D_id
                )
            )
            i += 1
            candidate_links_df, node_list_foreign_keys = _add_breadth(
                candidate_links_df, self.nodes_df, self.links_df, i=i
            )
        # -----------------------------------
        #  Once have A and B in graph,
        #  Try calculating shortest path
        # -----------------------------------
        WranglerLogger.debug("calculating shortest path from graph")
        (
            sp_found,
            graph,
            candidate_links_df,
            shortest_path_route,
            shortest_path_links,
        ) = self.shortest_path(candidate_links_df, O_id, D_id)
        if sp_found:
            return graph, candidate_links_df, shortest_path_route, shortest_path_links

        if not sp_found:
            WranglerLogger.debug(
                "No shortest path found with breadth of {i}, trying greater breadth until SP \
                    found or max breadth {max_i} reached."
            )
        while not sp_found and i <= RoadwayNetwork.MAX_SEARCH_BREADTH:
            WranglerLogger.debug(
                "Adding breadth, with shortest path iteration. i: {} Max i: {}".format(
                    i, max_i
                )
            )
            i += 1
            candidate_links_df, node_list_foreign_keys = _add_breadth(
                candidate_links_df, self.nodes_df, self.links_df, i=i
            )
            (
                sp_found,
                graph,
                candidate_links_df,
                route,
                shortest_path_links,
            ) = self.shortest_path(candidate_links_df, O_id, D_id)

        if sp_found:
            return graph, candidate_links_df, route, shortest_path_links

        if not sp_found:
            msg = "Couldn't find path from {} to {} after adding {} links in breadth".format(
                O_id, D_id, i
            )
            WranglerLogger.error(msg)
            raise NoPathFound(msg)

    def select_roadway_features(
        self, selection: dict, search_mode="drive", force_search=False
    ) -> list:
        """
        Selects roadway features that satisfy selection criteria

        Example usage:
            net.select_roadway_features(
              selection = [ {
                #   a match condition for the from node using osm,
                #   shared streets, or model node number
                'from': {'osm_model_link_id': '1234'},
                #   a match for the to-node..
                'to': {'shstid': '4321'},
                #   a regex or match for facility condition
                #   could be # of lanes, facility type, etc.
                'facility': {'name':'Main St'},
                }, ... ])

        Args:
            selection : dictionary with keys for:
                 A - from node
                 B - to node
                 link - which includes at least a variable for `name` or 'all' if all selected
            search_mode: will be overridden if 'link':'all'

        Returns: a list of indices for the selected links or nodes
        """
        WranglerLogger.debug("validating selection")
        self.validate_selection(selection)

        # create a unique key for the selection so that we can cache it
        sel_key = self.build_selection_key(selection)
        WranglerLogger.debug("Selection Key: {}".format(sel_key))

        self.selections[sel_key] = {"selection_found": False}

        if "links" in selection:
            return self.select_roadway_link_features(
                selection,
                sel_key,
                force_search=force_search,
                search_mode=search_mode,
            )
        if "nodes" in selection:
            return self.select_node_features(
                selection,
                sel_key,
            )

        raise ValueError("Invalid selection type. Must be either 'links' or 'nodes'.")

    def select_node_features(
        self,
        selection: dict,
        sel_key: str,
    ) -> list:
        """Select Node Features.

        Args:
            selection (dict): selection dictionary from project card.
            sel_key (str): key to store selection in self.selections under.

        Returns:
            List of indices for selected nodes in self.nodes_df
        """
        WranglerLogger.debug("Selecting nodes.")
        if selection.get("nodes") == "all":
            return self.nodes_df.index.tolist()

        sel_query = ProjectCard.build_selection_query(
            selection=selection,
            type="nodes",
            unique_ids=RoadwayNetwork.UNIQUE_NODE_IDENTIFIERS,
        )
        WranglerLogger.debug("Selecting node features:\n{}".format(sel_query))

        self.selections[sel_key]["selected_nodes"] = self.nodes_df.query(
            sel_query, engine="python"
        )

        if len(self.selections[sel_key]["selected_nodes"]) > 0:
            self.selections[sel_key]["selection_found"] = True
        else:
            raise ValueError(f"No nodes found for selection: {selection}")

        return self.selections[sel_key]["selected_nodes"].index.tolist()

    def select_roadway_link_features(
        self,
        selection: dict,
        sel_key: str,
        force_search: bool = False,
        search_mode="drive",
    ) -> list:
        """_summary_

        Args:
            selection (dict): _description_
            sel_key: selection key hash to store selection in
            force_search (bool, optional): _description_. Defaults to False.
            search_mode (str, optional): _description_. Defaults to "drive".

        Returns:
            List of indices for selected links in self.links_df
        """
        WranglerLogger.debug("Selecting links.")
        if selection.get("links") == "all":
            return self.links_df.index.tolist()

        # if this selection has been found before, return the previously selected links
        if (
            self.selections.get(sel_key, {}).get("selection_found", None)
            and not force_search
        ):
            return self.selections[sel_key]["selected_links"].index.tolist()

        unique_model_link_identifer_in_selection = (
            RoadwayNetwork.selection_has_unique_link_id(selection)
        )
        if not unique_model_link_identifer_in_selection:
            A_id, B_id = self.orig_dest_nodes_foreign_key(selection)
        # identify candidate links which match the initial query
        # assign them as iteration = 0
        # subsequent iterations that didn't match the query will be
        # assigned a heigher weight in the shortest path
        WranglerLogger.debug("Building selection query")
        # build a selection query based on the selection dictionary

        sel_query = ProjectCard.build_selection_query(
            selection=selection,
            type="links",
            unique_ids=RoadwayNetwork.UNIQUE_MODEL_LINK_IDENTIFIERS,
            mode=RoadwayNetwork.MODES_TO_NETWORK_LINK_VARIABLES[search_mode],
        )
        WranglerLogger.debug("Selecting link features:\n{}".format(sel_query))

        self.selections[sel_key]["candidate_links"] = self.links_df.query(
            sel_query, engine="python"
        )
        WranglerLogger.debug("Completed query")
        candidate_links = self.selections[sel_key][
            "candidate_links"
        ]  # b/c too long to keep that way

        candidate_links["i"] = 0

        if len(candidate_links.index) == 0 and unique_model_link_identifer_in_selection:
            msg = "No links found based on unique link identifiers.\nSelection Failed."
            WranglerLogger.error(msg)
            raise Exception(msg)

        if len(candidate_links.index) == 0:
            WranglerLogger.debug(
                "No candidate links in initial search.\nRetrying query using 'ref' instead of \
                    'name'"
            )
            # if the query doesn't come back with something from 'name'
            # try it again with 'ref' instead
            selection_has_name_key = any("name" in d for d in selection["links"])

            if not selection_has_name_key:
                msg = "Not able to complete search using 'ref' instead of 'name' because 'name' \
                    not in search."
                WranglerLogger.error(msg)
                raise Exception(msg)

            if "ref" not in self.links_df.columns:
                msg = "Not able to complete search using 'ref' because 'ref' not in network."
                WranglerLogger.error(msg)
                raise Exception(msg)

            WranglerLogger.debug("Trying selection query replacing 'name' with 'ref'")
            sel_query = sel_query.replace("name", "ref")

            self.selections[sel_key]["candidate_links"] = self.links_df.query(
                sel_query, engine="python"
            )
            candidate_links = self.selections[sel_key]["candidate_links"]

            candidate_links["i"] = 0

            if len(candidate_links.index) == 0:
                msg = "No candidate links in search using either 'name' or 'ref' in query.\
                    Selection Failed."
                WranglerLogger.error(msg)
                raise Exception(msg)

        if unique_model_link_identifer_in_selection:
            # unique identifier exists and no need to go through big search
            self.selections[sel_key]["selected_links"] = self.selections[sel_key][
                "candidate_links"
            ]
            self.selections[sel_key]["selection_found"] = True

            return self.selections[sel_key]["selected_links"].index.tolist()

        else:
            WranglerLogger.debug("Not a unique ID selection, conduct search.")
            (
                self.selections[sel_key]["graph"],
                self.selections[sel_key]["candidate_links"],
                self.selections[sel_key]["route"],
                self.selections[sel_key]["links"],
            ) = self.path_search(
                self.selections[sel_key]["candidate_links"],
                A_id,
                B_id,
                weight_factor=RoadwayNetwork.SP_WEIGHT_FACTOR,
            )

            if len(selection["links"]) == 1:
                self.selections[sel_key]["selected_links"] = self.selections[sel_key][
                    "links"
                ]

            # Conduct a "selection on the selection" if have additional requirements to satisfy
            else:
                resel_query = ProjectCard.build_selection_query(
                    selection=selection,
                    unique_ids=RoadwayNetwork.UNIQUE_MODEL_LINK_IDENTIFIERS,
                    mode=RoadwayNetwork.MODES_TO_NETWORK_LINK_VARIABLES[search_mode],
                    ignore=["name"],
                )
                WranglerLogger.debug("Reselecting features:\n{}".format(resel_query))
                self.selections[sel_key]["selected_links"] = self.selections[sel_key][
                    "links"
                ].query(resel_query, engine="python")

            if len(self.selections[sel_key]["selected_links"]) > 0:
                self.selections[sel_key]["selection_found"] = True
            else:
                raise ValueError(f"No links found for selection: {selection}")

            self.selections[sel_key]["selection_found"] = True
            return self.selections[sel_key]["selected_links"].index.tolist()

    def validate_properties(
        self,
        df: pd.DataFrame,
        properties: dict,
        ignore_existing: bool = False,
        require_existing_for_change: bool = False,
    ) -> bool:
        """
        If there are change or existing commands, make sure that that
        property exists in the network.

        Args:
            properties : properties dictionary to be evaluated
            df: links_df or nodes_df or shapes_df to check for compatibility with
            ignore_existing: If True, will only warn about properties
                that specify an "existing" value.  If False, will fail.
            require_existing_for_change: If True, will fail if there isn't
                a specified value in theproject card for existing when a
                change is specified.

        Returns: boolean value as to whether the properties dictonary is valid.
        """

        valid = True
<<<<<<< HEAD
        validation_error_message = ""
=======
>>>>>>> 1aa5931b
        for p in properties:
            if p["property"] not in df.columns and p.get("change"):
                WranglerLogger.error(
                    f'"Change" is specified for attribute { p["property"]}, but doesn\'t \
                            exist in base network'
                )
                valid = False
            if (
                p["property"] not in df.columns
                and p.get("existing")
                and not ignore_existing
            ):
                WranglerLogger.error(
                    f'"Existing" is specified for attribute { p["property"]}, but doesn\'t \
                        exist in base network'
                )
                valid = False
            if p.get("change") and not p.get("existing"):
                if require_existing_for_change:
<<<<<<< HEAD
                    validation_error_message.append(
=======
                    WranglerLogger.error(
>>>>>>> 1aa5931b
                        f'"Change" is specified for attribute {p["property"]}, but there \
                            isn\'t a value for existing.\nTo proceed, run with the setting \
                            require_existing_for_change=False'
                    )
                    valid = False
                else:
                    WranglerLogger.warning(
                        f'"Change" is specified for attribute {p["property"]}, but there \
                            isn\'t a value for existing'
                    )

        if not valid:
            raise ValueError("Property changes are not valid:\n  {properties")

    def apply(
        self, project_card_dictionary: dict, _subproject: bool = False
    ) -> "RoadwayNetwork":
        """
        Wrapper method to apply a roadway project, returning a new RoadwayNetwork instance.

        Args:
            project_card_dictionary: a dictionary of the project card object
            _subproject: boolean indicating if this is a subproject under a "changes" heading.
                Defaults to False. Will be set to true with code when necessary.

        """
        if not _subproject:
            WranglerLogger.info(
                "Applying Project to Roadway Network: {}".format(
                    project_card_dictionary["project"]
                )
            )

        if project_card_dictionary.get("changes"):
            for project_dictionary in project_card_dictionary["changes"]:
                return self.apply(project_dictionary, _subproject=True)
        else:
            project_dictionary = project_card_dictionary

        _facility = project_dictionary.get("facility")
        _category = project_dictionary.get("category").lower()

        if _facility:
            WranglerLogger.info(f"Selecting Facility: {_facility}")

            _geometry_type = list({"links", "nodes"}.intersection(set(_facility)))
            assert (
                len(_geometry_type) == 1
            ), "Facility must have exactly one of 'links' or 'nodes'"
            _geometry_type = _geometry_type[0]

            _df_idx = self.select_roadway_features(_facility)

        if _category == "roadway property change":
            return self.apply_roadway_feature_change(
                _df_idx,
                project_dictionary["properties"],
                geometry_type=_geometry_type,
            )
        elif _category == "parallel managed lanes":
            return self.apply_managed_lane_feature_change(
                _df_idx,
                project_dictionary["properties"],
            )
        elif _category == "add new roadway":
            return self.add_new_roadway_feature_change(
                project_dictionary.get("links", []),
                project_dictionary.get("nodes", []),
            )
        elif _category == "roadway deletion":
            return self.delete_roadway_feature_change(
                project_dictionary.get("links", []),
                project_dictionary.get("nodes", []),
            )
        elif _category == "calculated roadway":
            return self.apply_python_calculation(
                project_dictionary["pycode"],
            )
        else:
            raise (ValueError(f"Invalid Project Card Category: {_category}"))

    def update_node_geometry(self, updated_nodes: List = None) -> gpd.GeoDataFrame:
        """Adds or updates the geometry of the nodes in the network based on XY coordinates.

        Assumes XY are in self.crs.
        Also updates the geometry of links and shapes that reference these nodes.

        Args:
            updated_nodes: List of nodes to update. Defaults to all nodes.

        Returns:
           gpd.GeoDataFrame: nodes geodataframe with updated geometry.
        """
        if updated_nodes:
            updated_nodes_df = copy.deepcopy(
                self.nodes_df.loc[
                    self.nodes_df[RoadwayNetwork.UNIQUE_NODE_KEY].isin(updated_nodes)
                ]
            )
        else:
            updated_nodes_df = copy.deepcopy(self.nodes_df)
            updated_nodes = self.nodes_df.index.values.tolist()

        if len(updated_nodes_df)<25:
            WranglerLogger.debug(f"Original Nodes:\n{updated_nodes_df[['X','Y','geometry']]}")

        updated_nodes_df["geometry"] = updated_nodes_df.apply(
            lambda x: point_from_xy(
                x["X"],
                x["Y"],
                xy_crs=updated_nodes_df.crs,
                point_crs=updated_nodes_df.crs,
            ),
            axis=1,
        )
        WranglerLogger.debug(f"{len(self.nodes_df)} nodes in network before update")
        if len(updated_nodes_df)<25:
            WranglerLogger.debug(f"Updated Nodes:\n{updated_nodes_df[['X','Y','geometry']]}")
        self.nodes_df.update(
            updated_nodes_df[[RoadwayNetwork.UNIQUE_NODE_KEY, "geometry"]]
        )
        WranglerLogger.debug(f"{len(self.nodes_df)} nodes in network after update")
        if len(self.nodes_df)<25:
            WranglerLogger.debug(f"Updated self.nodes_df:\n{self.nodes_df[['X','Y','geometry']]}")

        self._update_node_geometry_in_links_shapes(updated_nodes_df)

    @staticmethod
    def nodes_in_links(
        links_df: pd.DataFrame,
    ) -> Collection:
        """Returns a list of nodes that are contained in the links.

        Args:
            links_df: Links which to return node list for
        """
        if len(links_df) < 25:
            WranglerLogger.debug(f"Links:\n{links_df[RoadwayNetwork.LINK_FOREIGN_KEY_TO_NODE]}")
        nodes_list = list(set(
            pd.concat([links_df[c] for c in RoadwayNetwork.LINK_FOREIGN_KEY_TO_NODE]).tolist()
        ))
        if len(nodes_list) < 25:
            WranglerLogger.debug(f"_node_list:\n{nodes_list}")
        return nodes_list

    @staticmethod
    def links_with_nodes(
        links_df: pd.DataFrame, node_id_list: list
    ) -> gpd.GeoDataFrame:
        """Returns a links geodataframe which start or end at the nodes in the list.

        Args:
            links_df: dataframe of links to search for nodes in
            node_id_list (list): List of nodes to find links for.  Nodes should be identified
                by the foreign key - the one that is referenced in LINK_FOREIGN_KEY.
        """
        #If nodes are equal to all the nodes in the links, return all the links
        _nodes_in_links = RoadwayNetwork.nodes_in_links(links_df)
        WranglerLogger.debug(f"# Nodes: {len(node_id_list)}\nNodes in links:{len(_nodes_in_links)}")
        if len( set(node_id_list) - set(_nodes_in_links) ) == 0:
                return links_df

        WranglerLogger.debug(f"Finding links assocated with {len(node_id_list)} nodes.")
        if len(node_id_list) < 25:
            WranglerLogger.debug(f"node_id_list: {node_id_list}")

        _selected_links_df = links_df[
            links_df.isin({c:node_id_list for c in RoadwayNetwork.LINK_FOREIGN_KEY_TO_NODE})
        ]
<<<<<<< HEAD
        WranglerLogger.debug(f"Temp Selected {len(_sl.sum())} associated with {len(node_id_list)} nodes.")
=======
        WranglerLogger.debug(f"Temp Selected {len(_selected_links_df)} associated with {len(node_id_list)} nodes.")
>>>>>>> 1aa5931b
        """
        _query_parts = [
            f"{prop} == {str(n)}"
            for prop in RoadwayNetwork.LINK_FOREIGN_KEY_TO_NODE
            for n in node_id_list
        ]
        
        _query = " or ".join(_query_parts)
        _selected_links_df = links_df.query(_query, engine="python")
        """
        WranglerLogger.debug(f"Selected {len(_selected_links_df)} associated with {len(node_id_list)} nodes.")

        return _selected_links_df

    def _update_node_geometry_in_links_shapes(
        self,
        updated_nodes_df: gpd.GeoDataFrame,
    ) -> None:
        """Updates the locationReferences & geometry for given links & shapes for a given node df

        Should be called by any function that changes a node location.

        NOTES:
         - For shapes, this will mutate the geometry of a shape in place for the start and end node
            ...but not the nodes in-between.  Something to consider...
<<<<<<< HEAD

        Args:
            updated_nodes_df: gdf of nodes with updated geometry.
        """
        _node_ids = updated_nodes_df[RoadwayNetwork.NODE_FOREIGN_KEY_TO_LINK].tolist()
        updated_links_df = copy.deepcopy(
            RoadwayNetwork.links_with_nodes(self.links_df, _node_ids)
        )

        _shape_ids = updated_links_df[RoadwayNetwork.LINK_FOREIGN_KEY_TO_SHAPE].tolist()
        updated_shapes_df = copy.deepcopy(
            self.shapes_df.loc[
                self.shapes_df[RoadwayNetwork.UNIQUE_SHAPE_KEY].isin(_shape_ids)
            ]
        )

        updated_links_df["locationReferences"] = self._create_link_locationreferences(
            updated_links_df
        )
        updated_links_df["geometry"] = updated_links_df["locationReferences"].apply(
            line_string_from_location_references,
        )

        updated_shapes_df["geometry"] = self._update_existing_shape_geometry_from_nodes(
            updated_shapes_df, updated_links_df
        )

        self.links_df.update(
            updated_links_df[
                [RoadwayNetwork.UNIQUE_LINK_KEY, "geometry", "locationReferences"]
            ]
        )
        self.shapes_df.update(
            updated_shapes_df[[RoadwayNetwork.UNIQUE_SHAPE_KEY, "geometry"]]
        )

    def _create_link_locationreferences(self, links_df: pd.DataFrame) -> pd.Series:
        locationreferences_s = links_df.apply(
            lambda x: location_reference_from_nodes(
                [
                    self.nodes_df[
                        self.nodes_df[RoadwayNetwork.NODE_FOREIGN_KEY_TO_LINK]
                        == x[RoadwayNetwork.LINK_FOREIGN_KEY_TO_NODE[0]]
                    ].squeeze(),
                    self.nodes_df[
                        self.nodes_df[RoadwayNetwork.NODE_FOREIGN_KEY_TO_LINK]
                        == x[RoadwayNetwork.LINK_FOREIGN_KEY_TO_NODE[1]]
                    ].squeeze(),
                ]
            ),
            axis=1,
        )
        return locationreferences_s

    def _add_link_geometry_from_nodes(self, links_df: pd.DataFrame) -> gpd.GeoDataFrame:
        links_df["locationReferences"] = self._create_link_locationreferences(links_df)
        links_df["geometry"] = links_df["locationReferences"].apply(
            line_string_from_location_references,
        )
        links_df = gpd.GeoDataFrame(links_df)
        return links_df

    def _update_existing_shape_geometry_from_nodes(
        self, updated_shapes_df, updated_links_df
    ) -> gpd.GeoSeries:
        # WranglerLogger.debug(f"updated_shapes_df:\n {updated_shapes_df}")
        # update the first and last coordinates for the shape

        _df = updated_shapes_df[[RoadwayNetwork.UNIQUE_SHAPE_KEY, "geometry"]].merge(
            updated_links_df[[RoadwayNetwork.LINK_FOREIGN_KEY_TO_SHAPE, "geometry"]],
            left_on=RoadwayNetwork.UNIQUE_SHAPE_KEY,
            right_on=RoadwayNetwork.LINK_FOREIGN_KEY_TO_SHAPE,
            suffixes=["_old_shape", "_link"],
            how="left",
        )

        for position in [0, -1]:
            _df["geometry"] = _df.apply(
                lambda x: update_points_in_linestring(
                    x["geometry_old_shape"],
                    _df["geometry_link"][0].coords[position],
                    position,
                ),
                axis=1,
            )
        return _df["geometry"]

    def _create_new_link_geometry(self, new_links_df: pd.DataFrame) -> gpd.GeoDataFrame:
        new_links_df = self._add_link_geometry_from_nodes(new_links_df)
        new_links_df[RoadwayNetwork.UNIQUE_SHAPE_KEY] = new_links_df["geometry"].apply(
            create_unique_shape_id
        )
        return new_links_df

=======

        Args:
            updated_nodes_df: gdf of nodes with updated geometry.
        """
        _node_ids = updated_nodes_df[RoadwayNetwork.NODE_FOREIGN_KEY_TO_LINK].tolist()
        updated_links_df = copy.deepcopy(
            RoadwayNetwork.links_with_nodes(self.links_df, _node_ids)
        )

        _shape_ids = updated_links_df[RoadwayNetwork.LINK_FOREIGN_KEY_TO_SHAPE].tolist()
        updated_shapes_df = copy.deepcopy(
            self.shapes_df.loc[
                self.shapes_df[RoadwayNetwork.UNIQUE_SHAPE_KEY].isin(_shape_ids)
            ]
        )

        updated_links_df["locationReferences"] = self._create_link_locationreferences(
            updated_links_df
        )
        updated_links_df["geometry"] = updated_links_df["locationReferences"].apply(
            line_string_from_location_references,
        )

        updated_shapes_df["geometry"] = self._update_existing_shape_geometry_from_nodes(
            updated_shapes_df, updated_links_df
        )

        self.links_df.update(
            updated_links_df[
                [RoadwayNetwork.UNIQUE_LINK_KEY, "geometry", "locationReferences"]
            ]
        )
        self.shapes_df.update(
            updated_shapes_df[[RoadwayNetwork.UNIQUE_SHAPE_KEY, "geometry"]]
        )

    def _create_link_locationreferences(self, links_df: pd.DataFrame) -> pd.Series:
        locationreferences_s = links_df.apply(
            lambda x: location_reference_from_nodes(
                [
                    self.nodes_df[
                        self.nodes_df[RoadwayNetwork.NODE_FOREIGN_KEY_TO_LINK]
                        == x[RoadwayNetwork.LINK_FOREIGN_KEY_TO_NODE[0]]
                    ].squeeze(),
                    self.nodes_df[
                        self.nodes_df[RoadwayNetwork.NODE_FOREIGN_KEY_TO_LINK]
                        == x[RoadwayNetwork.LINK_FOREIGN_KEY_TO_NODE[1]]
                    ].squeeze(),
                ]
            ),
            axis=1,
        )
        return locationreferences_s

    def _add_link_geometry_from_nodes(self, links_df: pd.DataFrame) -> gpd.GeoDataFrame:
        links_df["locationReferences"] = self._create_link_locationreferences(links_df)
        links_df["geometry"] = links_df["locationReferences"].apply(
            line_string_from_location_references,
        )
        links_df = gpd.GeoDataFrame(links_df)
        return links_df

    def _update_existing_shape_geometry_from_nodes(
        self, updated_shapes_df, updated_links_df
    ) -> gpd.GeoSeries:
        # WranglerLogger.debug(f"updated_shapes_df:\n {updated_shapes_df}")
        # update the first and last coordinates for the shape

        _df = updated_shapes_df[[RoadwayNetwork.UNIQUE_SHAPE_KEY, "geometry"]].merge(
            updated_links_df[[RoadwayNetwork.LINK_FOREIGN_KEY_TO_SHAPE, "geometry"]],
            left_on=RoadwayNetwork.UNIQUE_SHAPE_KEY,
            right_on=RoadwayNetwork.LINK_FOREIGN_KEY_TO_SHAPE,
            suffixes=["_old_shape", "_link"],
            how="left",
        )

        for position in [0, -1]:
            _df["geometry"] = _df.apply(
                lambda x: update_points_in_linestring(
                    x["geometry_old_shape"],
                    _df["geometry_link"][0].coords[position],
                    position,
                ),
                axis=1,
            )
        return _df["geometry"]

    def _create_new_link_geometry(self, new_links_df: pd.DataFrame) -> gpd.GeoDataFrame:
        new_links_df = self._add_link_geometry_from_nodes(new_links_df)
        new_links_df[RoadwayNetwork.UNIQUE_SHAPE_KEY] = new_links_df["geometry"].apply(
            create_unique_shape_id
        )
        return new_links_df

>>>>>>> 1aa5931b
    @staticmethod
    def _create_new_shapes_from_links(links_df: gpd.GeoDataFrame) -> gpd.GeoDataFrame:
        new_shapes_df = copy.deepcopy(
            links_df[[RoadwayNetwork.UNIQUE_SHAPE_KEY, "geometry"]]
        )
        return new_shapes_df

    def apply_python_calculation(self, pycode: str) -> "RoadwayNetwork":
        """
        Changes roadway network object by executing pycode.

        Args:
            net: network to manipulate
            pycode: python code which changes values in the roadway network object
        """
        exec(pycode)
        return self

    def _add_property(self, df: pd.DataFrame, property_dict: dict) -> pd.DataFrame:
        """
        Adds a property to a dataframe. Infers type from the property_dict "set" value.

        Args:
            df: dataframe to add property to
            property_dict: dictionary of property to add with "set" value.

        Returns:
            pd.DataFrame: dataframe with property added filled with NaN.
        """
        WranglerLogger.info(f"Adding property: {property_dict['property']}")
        df[property_dict["property"]] = np.nan
        return df

    def _update_property(self, existing_facilities_df: pd.DataFrame, property: dict):
        """_summary_

        Args:
            existing_facilities_df: selected existing facility df
            property (dict): project property update
        """
        # WranglerLogger.debug(f"property:\n{property}")
        # WranglerLogger.debug(f"existing_facilities_df:\n{existing_facilities_df}")
        if "existing" in property:
            if (
                not existing_facilities_df[property["property"]]
                .eq(property["existing"])
                .all()
            ):
                WranglerLogger.warning(
                    "Existing value defined for {} in project card does "
                    "not match the value in the roadway network for the "
                    "selected links".format(property["property"])
                )

        if "set" in property:
            _updated_series = pd.Series(
                property["set"],
                name=property["property"],
                index=existing_facilities_df.index,
            )

        elif "change" in property:
            _updated_series = (
                existing_facilities_df[property["property"]] + property["change"]
            )
        else:
            WranglerLogger.debug(f"Property: \n {property}")
            raise ValueError(
                f"No 'set' or 'change' specified for property {property['property']} \
                    in Roadway Network Change project card"
            )
        return _updated_series

    def apply_roadway_feature_change(
        self,
        df_idx: list,
        properties: dict,
        geometry_type="links",
    ) -> "RoadwayNetwork":
        """
        Changes the roadway attributes for the selected features based on the
        project card information passed

        Args:
            df_idx : list
                lndices of all links or nodes to apply change to
            properties : list of dictionarys
                roadway properties to change
            geometry_type: either 'links' or 'nodes'. Defaults to 'link'
        """
        if geometry_type == "links":
            self._apply_links_feature_change(df_idx, properties)
        elif geometry_type == "nodes":
            self._apply_nodes_feature_change(df_idx, properties)
        else:
            raise ValueError("geometry_type must be either 'links' or 'nodes'")

        return self

    def _apply_nodes_feature_change(
        self,
        node_idx: list,
        properties: dict,
    ) -> "RoadwayNetwork":
        """
        Changes the roadway attributes for the selected nodes based on the
        project card information passed

        Args:
            df_idx : list of indices of all links or nodes to apply change to
            properties : list of dictionarys
                roadway properties to change
        """
        WranglerLogger.debug("Updating Nodes")

        self.validate_properties(self.nodes_df, properties)
        for p in properties:

            if not p["property"] in self.nodes_df.columns:
                _df = self._add_property(self.nodes_df, p)

            _updated_nodes_df = self._update_property(self.nodes_df.loc[node_idx], p)
            self.nodes_df.update(_updated_nodes_df)
<<<<<<< HEAD

        _property_names = [p["property"] for p in properties]

        WranglerLogger.info(
            f"Updated following node properties: \
            {','.join(_property_names)}"
        )

        if [p for p in _property_names if p in RoadwayNetwork.GEOMETRY_PROPERTIES]:
            self.update_node_geometry(node_idx)
            WranglerLogger.debug("Updated node geometry and associated links/shapes.")
        return self.nodes_df

    def _apply_links_feature_change(
        self,
        link_idx: list,
        properties: dict,
    ) -> "RoadwayNetwork":
        """
        Changes the roadway attributes for the selected links based on the
        project card information passed

        Args:
            link_idx : list od indices of all links to apply change to
            properties : list of dictionarys
                roadway properties to change
        """
        WranglerLogger.debug("Updating Links.")

        self.validate_properties(self.links_df, properties)
        for p in properties:

            if not p["property"] in self.links_df.columns:
                self.links_df = self._add_property(self.links_df, p)

=======

        _property_names = [p["property"] for p in properties]

        WranglerLogger.info(
            f"Updated following node properties: \
            {','.join(_property_names)}"
        )

        if [p for p in _property_names if p in RoadwayNetwork.GEOMETRY_PROPERTIES]:
            self.update_node_geometry(node_idx)
            WranglerLogger.debug("Updated node geometry and associated links/shapes.")
        return self.nodes_df

    def _apply_links_feature_change(
        self,
        link_idx: list,
        properties: dict,
    ) -> "RoadwayNetwork":
        """
        Changes the roadway attributes for the selected links based on the
        project card information passed

        Args:
            link_idx : list od indices of all links to apply change to
            properties : list of dictionarys
                roadway properties to change
        """
        WranglerLogger.debug("Updating Links.")

        self.validate_properties(self.links_df, properties)
        for p in properties:

            if not p["property"] in self.links_df.columns:
                self.links_df = self._add_property(self.links_df, p)

>>>>>>> 1aa5931b
            _updated_links_df = self._update_property(self.links_df.loc[link_idx], p)
            self.links_df.update(_updated_links_df)

        WranglerLogger.info(
            f"Updated following link properties: \
            {','.join([p['property'] for p in properties])}"
        )

    def apply_managed_lane_feature_change(
        self,
        link_idx: list,
        properties: dict,
    ) -> "RoadwayNetwork":
        """
        Apply the managed lane feature changes to the roadway network

        Args:
            link_idx : list of lndices of all links to apply change to
            properties : list of dictionarys roadway properties to change

        .. todo:: decide on connectors info when they are more specific in project card
        """

        # add ML flag to relevant links
        if "managed" in self.links_df.columns:
            self.links_df.loc[link_idx, "managed"] = 1
        else:
            self.links_df["managed"] = 0
            self.links_df.loc[link_idx, "managed"] = 1

        for p in properties:
            attribute = p["property"]
            attr_value = ""

            for idx in link_idx:
                if "group" in p.keys():
                    attr_value = {}

                    if "set" in p.keys():
                        attr_value["default"] = p["set"]
                    elif "change" in p.keys():
                        attr_value["default"] = (
                            self.links_df.at[idx, attribute] + p["change"]
                        )

                    attr_value["timeofday"] = []

                    for g in p["group"]:
                        category = g["category"]
                        for tod in g["timeofday"]:
                            if "set" in tod.keys():
                                attr_value["timeofday"].append(
                                    {
                                        "category": category,
                                        "time": parse_time_spans_to_secs(tod["time"]),
                                        "value": tod["set"],
                                    }
                                )
                            elif "change" in tod.keys():
                                attr_value["timeofday"].append(
                                    {
                                        "category": category,
                                        "time": parse_time_spans_to_secs(tod["time"]),
                                        "value": self.links_df.at[idx, attribute]
                                        + tod["change"],
                                    }
                                )

                elif "timeofday" in p.keys():
                    attr_value = {}

                    if "set" in p.keys():
                        attr_value["default"] = p["set"]
                    elif "change" in p.keys():
                        attr_value["default"] = (
                            self.links_df.at[idx, attribute] + p["change"]
                        )

                    attr_value["timeofday"] = []

                    for tod in p["timeofday"]:
                        if "set" in tod.keys():
                            attr_value["timeofday"].append(
                                {
                                    "time": parse_time_spans_to_secs(tod["time"]),
                                    "value": tod["set"],
                                }
                            )
                        elif "change" in tod.keys():
                            attr_value["timeofday"].append(
                                {
                                    "time": parse_time_spans_to_secs(tod["time"]),
                                    "value": self.links_df.at[idx, attribute]
                                    + tod["change"],
                                }
                            )
                elif "set" in p.keys():
                    attr_value = p["set"]

                elif "change" in p.keys():
                    attr_value = self.links_df.at[idx, attribute] + p["change"]

                if attribute in self.links_df.columns and not isinstance(
                    attr_value, numbers.Number
                ):
                    # if the attribute already exists
                    # and the attr value we are trying to set is not numeric
                    # then change the attribute type to object
                    self.links_df[attribute] = self.links_df[attribute].astype(object)

                if attribute not in self.links_df.columns:
                    # if it is a new attribute then initialize with NaN values
                    self.links_df[attribute] = "NaN"

                self.links_df.at[idx, attribute] = attr_value

        WranglerLogger.debug(f"{len(self.nodes_df)} Nodes in Network")

        return self

    def _create_links(self, new_links: Collection[dict] = []):
<<<<<<< HEAD

        new_links_df = pd.DataFrame(new_links)

        _idx_c = RoadwayNetwork.UNIQUE_LINK_KEY + "_idx"
        new_links_df[_idx_c] = new_links_df[RoadwayNetwork.UNIQUE_LINK_KEY]
        new_links_df.set_index(_idx_c, inplace=True)
        new_links_df = RoadwayNetwork.coerce_types(new_links_df)

        new_links_df = self._create_new_link_geometry(new_links_df)

        WranglerLogger.debug(
            f"New Links:\n{new_links_df[[RoadwayNetwork.UNIQUE_LINK_KEY,'name']]}"
        )
        assert self.new_links_valid(new_links_df)
        return new_links_df

    def _create_nodes(self, new_nodes: Collection[dict] = []):

        new_nodes_df = pd.DataFrame(new_nodes)

        _idx_c = RoadwayNetwork.UNIQUE_NODE_KEY + "_idx"
        new_nodes_df[_idx_c] = new_nodes_df[RoadwayNetwork.UNIQUE_NODE_KEY]
        new_nodes_df.set_index(_idx_c, inplace=True)
        new_nodes_df = RoadwayNetwork.coerce_types(new_nodes_df)

        new_nodes_df["geometry"] = new_nodes_df.apply(
            lambda x: point_from_xy(
                x["X"],
                x["Y"],
                xy_crs=RoadwayNetwork.CRS,
                point_crs=RoadwayNetwork.CRS,
            ),
            axis=1,
        )

        new_nodes_df = gpd.GeoDataFrame(new_nodes_df)
        WranglerLogger.debug(f"New Nodes:\n{new_nodes_df}")

        assert self.new_nodes_valid(new_nodes_df)
        return new_nodes_df

=======

        new_links_df = pd.DataFrame(new_links)

        _idx_c = RoadwayNetwork.UNIQUE_LINK_KEY + "_idx"
        new_links_df[_idx_c] = new_links_df[RoadwayNetwork.UNIQUE_LINK_KEY]
        new_links_df.set_index(_idx_c, inplace=True)
        new_links_df = RoadwayNetwork.coerce_types(new_links_df)

        new_links_df = self._create_new_link_geometry(new_links_df)

        WranglerLogger.debug(
            f"New Links:\n{new_links_df[[RoadwayNetwork.UNIQUE_LINK_KEY,'name']]}"
        )
        assert self.new_links_valid(new_links_df)
        return new_links_df

    def _create_nodes(self, new_nodes: Collection[dict] = []):

        new_nodes_df = pd.DataFrame(new_nodes)

        _idx_c = RoadwayNetwork.UNIQUE_NODE_KEY + "_idx"
        new_nodes_df[_idx_c] = new_nodes_df[RoadwayNetwork.UNIQUE_NODE_KEY]
        new_nodes_df.set_index(_idx_c, inplace=True)
        new_nodes_df = RoadwayNetwork.coerce_types(new_nodes_df)

        new_nodes_df["geometry"] = new_nodes_df.apply(
            lambda x: point_from_xy(
                x["X"],
                x["Y"],
                xy_crs=RoadwayNetwork.CRS,
                point_crs=RoadwayNetwork.CRS,
            ),
            axis=1,
        )

        new_nodes_df = gpd.GeoDataFrame(new_nodes_df)
        WranglerLogger.debug(f"New Nodes:\n{new_nodes_df}")

        assert self.new_nodes_valid(new_nodes_df)
        return new_nodes_df

>>>>>>> 1aa5931b
    def add_new_roadway_feature_change(
        self, add_links: Collection[dict] = [], add_nodes: Collection[dict] = []
    ) -> None:
        """
        Add the new roadway features defined in the project card.

        New shapes are also added for the new roadway links.

        New nodes are added first so that links can refer to any added nodes.

        args:
            add_links: list of dictionaries
            add_nodes: list of dictionaries

        returns: updated network with new links and nodes and associated geometries

        .. todo:: validate links and nodes dictionary
        """
        WranglerLogger.debug(
            f"Adding New Roadway Features:\n-Links:\n{add_links}\n-Nodes:\n{add_nodes}"
        )
        if add_nodes:
            _new_nodes_df = self._create_nodes(add_nodes)
            self.nodes_df = pd.concat([self.nodes_df, _new_nodes_df])

        if add_links:
            _new_links_df = self._create_links(add_links)
            self.links_df = pd.concat([self.links_df, _new_links_df])

            _new_shapes_df = RoadwayNetwork._create_new_shapes_from_links(_new_links_df)
            self.shapes_df = pd.concat([self.shapes_df, _new_shapes_df])
        return self

    def new_nodes_valid(self, new_nodes_df: pd.DataFrame) -> bool:

        # Check to see if same node is already in the network
        _existing_nodes = new_nodes_df[RoadwayNetwork.NODE_FOREIGN_KEY_TO_LINK].apply(
            self.has_node
        )
        if _existing_nodes.any():
            msg = f"Node already exists between nodes:\n {new_nodes_df[_existing_nodes,RoadwayNetwork.NODE_FOREIGN_KEY_TO_LINK]}."
            raise ValueError(msg)

        # Check to see if there are missing required columns
        _missing_cols = [
            c
            for c in RoadwayNetwork.MIN_NODE_REQUIRED_PROPS_DEFAULT
            if c not in new_nodes_df.columns
        ]
        if _missing_cols:
            msg = f"Missing required link properties:{_missing_cols}"
            raise ValueError(msg)

        # Check to see if there are missing required values
        _missing_values = new_nodes_df[
            RoadwayNetwork.MIN_NODE_REQUIRED_PROPS_DEFAULT
        ].isna()
        if _missing_values.any().any():
            msg = f"Missing values for required node properties:\n{new_nodes_df.loc[_missing_values]}"
            WranglerLogger.Warning(msg)

        return True

    def new_links_valid(self, new_links_df: pd.DataFrame) -> bool:
        """Assesses if a set of links are valid for adding to self.links_df.

        Will produce a ValueError if new_links_df:
        1. A-B combinations are not unique within new_links_df
        2. UNIQUE_LINK_KEY is not unique within new_links_df
        3. A-B combinations overlap with an existing A-B link in self.links_df
        4. UNIQUE_LINK_KEY overlaps with an existing UNIQUE_LINK_ID in self.links_df
        5. A and B nodes are not in self.nodes_df
        6. Doesn't contain columns for MIN_LINK_REQUIRED_PROPS_DEFAULT

        Will produce a warning if there are NA values for any MIN_LINK_REQUIRED_PROPS_DEFAULT

        Args:
            new_links_df: dataframe of links being considered for addition to self.links_df

        Returns:
            bool: Returns a True if passes various validation tests.
        """

        # A-B combinations are unique within new_links_df
        _new_fk_id = pd.Series(
            zip(*[new_links_df[c] for c in RoadwayNetwork.LINK_FOREIGN_KEY_TO_NODE])
        )
        if not _new_fk_id.is_unique:
            msg = f"Duplicate ABs in new links."
            raise ValueError(msg)

        # UNIQUE_LINK_ID is unique within new_links_df
        if not new_links_df[RoadwayNetwork.UNIQUE_LINK_KEY].is_unique:
            msg = f"Duplicate link IDs in new links."
            raise ValueError(msg)

        # Doesn't overlap with an existing A-B link in self.links_df
        _existing_links_ab = _new_fk_id.apply(self.has_link)
        if _existing_links_ab.any():
            msg = f"Link already exists between nodes:\n {_new_fk_id[_existing_links_ab]}."
            raise ValueError(msg)

        # Doesn't overlap with an existing UNIQUE_LINK_ID in self.links_df
        _ids = pd.concat(
            [
                self.links_df[RoadwayNetwork.UNIQUE_LINK_KEY],
                new_links_df[RoadwayNetwork.UNIQUE_LINK_KEY],
            ]
        )
        if not _ids.is_unique:
            msg = f"Link ID already exists:\n{_ids.loc[_ids.duplicated()]}."
            raise ValueError(msg)

        # A and B nodes are in self.nodes_df
        for fk_prop in RoadwayNetwork.LINK_FOREIGN_KEY_TO_NODE:
            _has_node = new_links_df[fk_prop].apply(self.has_node)
            if not _has_node.all():
                if len(self.nodes) < 25:
                    WranglerLogger.debug(f"self.nodes_df:\n{self.nodes_df}")
                msg = f"New link specifies non existant node {fk_prop} = {new_links_df.loc[_has_node,fk_prop]}."
                raise ValueError(msg)

        # Check to see if there are missing required columns
        _missing_cols = [
            c
            for c in RoadwayNetwork.MIN_LINK_REQUIRED_PROPS_DEFAULT
            if c not in new_links_df.columns
        ]
        if _missing_cols:
            msg = f"Missing required link properties:{_missing_cols}"
            raise ValueError(msg)
<<<<<<< HEAD

        # Check to see if there are missing required values
        _missing_values = new_links_df[
            RoadwayNetwork.MIN_LINK_REQUIRED_PROPS_DEFAULT
        ].isna()
        if _missing_values.any().any():
            msg = f"Missing values for required link properties:\n{new_links_df.loc[_missing_values]}"
            WranglerLogger.Warning(msg)

        return True

    def has_node(self, unique_node_id) -> bool:
        """Queries if network has node based on RoadwayNetwork.UNIQUE_NODE_KEY.

        Args:
            unique_node_id (_type_): value of RoadwayNetwork.UNIQUE_NODE_KEY
        """

        has_node = (
            self.nodes_df[RoadwayNetwork.UNIQUE_NODE_KEY].isin([unique_node_id]).any()
        )

        return has_node

    def has_link(self, link_key_values: tuple) -> bool:
        """Returns true if network has link based values corresponding with LINK_FOREIGN_KEY_TO_NODE properties.

        Args:
            link_key_values: Tuple of values corresponding with RoadwayNetwork.LINK_FOREIGN_KEY_TO_ ODE properties.
                If LINK_FOREIGN_KEY_TO_NODE is ("A","B"), then (1,2) references the link of A=1 and B=2.
        """
        _query_parts = [
            f"{k} == {str(v)}"
            for k, v in zip(RoadwayNetwork.LINK_FOREIGN_KEY_TO_NODE, link_key_values)
        ]
        _query = " and ".join(_query_parts)
        _links = self.links_df.query(_query, engine="python")

        return bool(len(_links))

    def _shapes_without_links(self) -> pd.Series:
        """Returns shape ids that don't have associated links."""

        _ids_in_shapes = self.links_df[RoadwayNetwork.UNIQUE_SHAPE_KEY]
        _ids_in_links = self.links_df[RoadwayNetwork.LINK_FOREIGN_KEY_TO_SHAPE]

        shapes_missing_links = _ids_in_shapes[~_ids_in_shapes.isin(_ids_in_links)]
        return shapes_missing_links

    def delete_links(self, del_links, dict, ignore_missing=True) -> None:
        """
        Delete the roadway links based on del_links dictionary selecting links by properties.

=======

        # Check to see if there are missing required values
        _missing_values = new_links_df[
            RoadwayNetwork.MIN_LINK_REQUIRED_PROPS_DEFAULT
        ].isna()
        if _missing_values.any().any():
            msg = f"Missing values for required link properties:\n{new_links_df.loc[_missing_values]}"
            WranglerLogger.Warning(msg)

        return True

    def has_node(self, unique_node_id) -> bool:
        """Queries if network has node based on RoadwayNetwork.UNIQUE_NODE_KEY.

        Args:
            unique_node_id (_type_): value of RoadwayNetwork.UNIQUE_NODE_KEY
        """

        has_node = (
            self.nodes_df[RoadwayNetwork.UNIQUE_NODE_KEY].isin([unique_node_id]).any()
        )

        return has_node

    def has_link(self, link_key_values: tuple) -> bool:
        """Returns true if network has link based values corresponding with LINK_FOREIGN_KEY_TO_NODE properties.

        Args:
            link_key_values: Tuple of values corresponding with RoadwayNetwork.LINK_FOREIGN_KEY_TO_ ODE properties.
                If LINK_FOREIGN_KEY_TO_NODE is ("A","B"), then (1,2) references the link of A=1 and B=2.
        """
        _query_parts = [
            f"{k} == {str(v)}"
            for k, v in zip(RoadwayNetwork.LINK_FOREIGN_KEY_TO_NODE, link_key_values)
        ]
        _query = " and ".join(_query_parts)
        _links = self.links_df.query(_query, engine="python")

        return bool(len(_links))

    def _shapes_without_links(self) -> pd.Series:
        """Returns shape ids that don't have associated links."""

        _ids_in_shapes = self.links_df[RoadwayNetwork.UNIQUE_SHAPE_KEY]
        _ids_in_links = self.links_df[RoadwayNetwork.LINK_FOREIGN_KEY_TO_SHAPE]

        shapes_missing_links = _ids_in_shapes[~_ids_in_shapes.isin(_ids_in_links)]
        return shapes_missing_links

    def delete_links(self, del_links, dict, ignore_missing=True) -> None:
        """
        Delete the roadway links based on del_links dictionary selecting links by properties.

>>>>>>> 1aa5931b
        Also deletes shapes which no longer have links associated with them.

        Args:
            del_links: Dictionary identified shapes to delete by properties.  Links will be selected
                if *any* of the properties are equal to *any* of the values.
            ignore_missing: If True, will only warn if try to delete a links that isn't in network.
                If False, it will fail on missing links. Defaults to True.
        """
        # if RoadwayNetwork.UNIQUE_LINK_ID is used to select, flag links that weren't in network.
        if RoadwayNetwork.UNIQUE_LINK_KEY in del_links:
            _del_link_ids = pd.Series(del_links[RoadwayNetwork.UNIQUE_LINK_KEY])
            _missing_links = _del_link_ids[
                ~_del_link_ids.isin(self.links_df[RoadwayNetwork.UNIQUE_LINK_KEY])
            ]
            msg = f"Following links cannot be deleted because they are not in the network: {_missing_links}"
            if len(_missing_links) and ignore_missing:
                WranglerLogger.warning(msg)
            elif len(_missing_links):
                raise ValueError(msg)

        _del_links_mask = self.links_df.isin(del_links).any(axis=1)
        if not _del_links_mask.any():
            WranglerLogger.warning("No links found matching criteria to delete.")
            return
        WranglerLogger.debug(
            f"Deleting following links:\n{self.links_df.loc[_del_links_mask][['A','B','model_link_id']]}"
        )
        self.links_df = self.links_df.loc[~_del_links_mask]

        # Delete shapes which no longer have links associated with them
        _shapes_without_links = self._shapes_without_links()
        if len(_shapes_without_links):
            WranglerLogger.debug(f"Shapes without links:\n {_shapes_without_links}")
            self.shapes_df = self.shapes_df.loc[~_shapes_without_links]
            WranglerLogger.debug(f"self.shapes_df reduced to:\n {self.shapes_df}")

    def delete_nodes(self, del_nodes: dict, ignore_missing: bool = True) -> None:
        """
        Delete the roadway nodes based on del_nodes dictionary selecting nodes by properties.

        Will fail if try to delete node that is currently being used by a link.

        Args:
            del_nodes : Dictionary identified nodes to delete by properties.  Nodes will be selected
                if *any* of the properties are equal to *any* of the values.
            ignore_missing: If True, will only warn if try to delete a node that isn't in network.
                If False, it will fail on missing nodes. Defaults to True.
        """
        _del_nodes_mask = self.nodes_df.isin(del_nodes).any(axis=1)
        _del_nodes_df = self.nodes_df.loc[_del_nodes_mask]

        if not _del_nodes_mask.any():
            WranglerLogger.warning("No nodes found matching criteria to delete.")
            return

        WranglerLogger.debug(f"Deleting Nodes:\n{_del_nodes_df}")
        # Check if node used in an existing link
        _links_with_nodes = RoadwayNetwork.links_with_nodes(
            self.links_df,
            _del_nodes_df[RoadwayNetwork.NODE_FOREIGN_KEY_TO_LINK].tolist(),
        )
        if len(_links_with_nodes):
            WranglerLogger.error(
                f"Node deletion failed because being used in following links:\n{_links_with_nodes[RoadwayNetwork.LINK_FOREIGN_KEY_TO_NODE]}"
            )
            raise ValueError
<<<<<<< HEAD
        x
=======
        
>>>>>>> 1aa5931b
        # Check if node is in network
        if RoadwayNetwork.UNIQUE_NODE_KEY in del_nodes:
            _del_node_ids = pd.Series(del_nodes[RoadwayNetwork.UNIQUE_NODE_KEY])
            _missing_nodes = _del_node_ids[
                ~_del_node_ids.isin(self.nodes_df[RoadwayNetwork.UNIQUE_NODE_KEY])
            ]
            msg = f"Following nodes cannot be deleted because they are not in the network: {_missing_nodes}"
            if len(_missing_nodes) and ignore_missing:
                WranglerLogger.warning(msg)
            elif len(_missing_nodes):
                raise ValueError(msg)
        self.nodes_df = self.nodes_df.loc[~_del_nodes_mask]

    def delete_roadway_feature_change(
        self,
        del_links: dict = None,
        del_nodes: dict = None,
        ignore_missing=True,
    ) -> "RoadwayNetwork":
        """
        Delete the roadway links or nodes defined in the project card.

        Corresponding shapes to the deleted links are also deleted if they are not used elsewhere.

        Args:
            del_links : dictionary of identified links to delete
            del_nodes : dictionary of identified nodes to delete
            ignore_missing: bool
                If True, will only warn about links/nodes that are missing from
                network but specified to "delete" in project card
                If False, will fail.
        """

        WranglerLogger.debug(
            f"Deleting Roadway Features:\n-Links:\n{del_links}\n-Nodes:\n{del_nodes}"
        )

        if del_links:
            self.delete_links(del_links, ignore_missing)

        if del_nodes:
            self.delete_nodes(del_nodes, ignore_missing)

        return self

    def get_property_by_time_period_and_group(
        self, property, time_period=None, category=None
    ):
        """
        Return a series for the properties with a specific group or time period.

        args
        ------
        property: str
          the variable that you want from network
        time_period: list(str)
          the time period that you are querying for
          i.e. ['16:00', '19:00']
        category: str or list(str)(Optional)
          the group category
          i.e. "sov"

          or

          list of group categories in order of search, i.e.
          ["hov3","hov2"]

        returns
        --------
        pandas series
        """

        def _get_property(
            v,
            time_spans=None,
            category=None,
            return_partial_match: bool = False,
            partial_match_minutes: int = 60,
        ):
            """

            .. todo:: return the time period with the largest overlap

            """

            if category and not time_spans:
                WranglerLogger.error(
                    "\nShouldn't have a category group without time spans"
                )
                raise ValueError("Shouldn't have a category group without time spans")

            # simple case
            if type(v) in (int, float, str):
                return v

            if not category:
                category = ["default"]
            elif isinstance(category, str):
                category = [category]
            search_cats = [c.lower() for c in category]

            # if no time or group specified, but it is a complex link situation
            if not time_spans:
                if "default" in v.keys():
                    return v["default"]
                else:
                    WranglerLogger.debug(f"variable: {v}")
                    msg = f"Variable {v} is more complex in network than query"
                    WranglerLogger.error(msg)
                    raise ValueError(msg)

            if v.get("timeofday"):
                categories = []
                for tg in v["timeofday"]:
                    if (
                        (time_spans[0] >= tg["time"][0])
                        and (time_spans[1] <= tg["time"][1])
                        and (time_spans[0] <= time_spans[1])
                    ):
                        if tg.get("category"):
                            categories += tg["category"]
                            for c in search_cats:
                                print("CAT:", c, tg["category"])
                                if c in tg["category"]:
                                    # print("Var:", v)
                                    # print(
                                    #    "RETURNING:", time_spans, category, tg["value"]
                                    # )
                                    return tg["value"]
                        else:
                            # print("Var:", v)
                            # print("RETURNING:", time_spans, category, tg["value"])
                            return tg["value"]

                    if (
                        (time_spans[0] >= tg["time"][0])
                        and (time_spans[1] <= tg["time"][1])
                        and (time_spans[0] > time_spans[1])
                        and (tg["time"][0] > tg["time"][1])
                    ):
                        if tg.get("category"):
                            categories += tg["category"]
                            for c in search_cats:
                                print("CAT:", c, tg["category"])
                                if c in tg["category"]:
                                    # print("Var:", v)
                                    # print(
                                    #    "RETURNING:", time_spans, category, tg["value"]
                                    # )
                                    return tg["value"]
                        else:
                            # print("Var:", v)
                            # print("RETURNING:", time_spans, category, tg["value"])
                            return tg["value"]

                    # if there isn't a fully matched time period, see if there is an overlapping
                    # one right now just return the first overlapping ones
                    # TODO return the time period with the largest overlap

                    if (
                        (time_spans[0] >= tg["time"][0])
                        and (time_spans[0] <= tg["time"][1])
                    ) or (
                        (time_spans[1] >= tg["time"][0])
                        and (time_spans[1] <= tg["time"][1])
                    ):
                        overlap_minutes = max(
                            0,
                            min(tg["time"][1], time_spans[1])
                            - max(time_spans[0], tg["time"][0]),
                        )
                        # print("OLM",overlap_minutes)
                        if not return_partial_match and overlap_minutes > 0:
                            WranglerLogger.debug(
                                f"Couldn't find time period consistent with {time_spans}, but \
                                    found a partial match: {tg['time']}. Consider allowing \
                                    partial matches using 'return_partial_match' keyword or \
                                    updating query."
                            )
                        elif (
                            overlap_minutes < partial_match_minutes
                            and overlap_minutes > 0
                        ):
                            WranglerLogger.debug(
                                f"Time period: {time_spans} overlapped less than the minimum number \
                                of minutes ({overlap_minutes}<{partial_match_minutes}) to be \
                                considered a match with time period in network: {tg['time']}."
                            )
                        elif overlap_minutes > 0:
                            WranglerLogger.debug(
                                f"Returning a partial time period match. Time period: {time_spans}\
                                overlapped the minimum number of minutes ({overlap_minutes}>=\
                                {partial_match_minutes}) to be considered a match with time period\
                                 in network: {tg['time']}."
                            )
                            if tg.get("category"):
                                categories += tg["category"]
                                for c in search_cats:
                                    print("CAT:", c, tg["category"])
                                    if c in tg["category"]:
                                        # print("Var:", v)
                                        # print(
                                        #    "RETURNING:",
                                        #    time_spans,
                                        #    category,
                                        #    tg["value"],
                                        # )
                                        return tg["value"]
                            else:
                                # print("Var:", v)
                                # print("RETURNING:", time_spans, category, tg["value"])
                                return tg["value"]

                """
                WranglerLogger.debug(
                    "\nCouldn't find time period for {}, returning default".format(
                        str(time_spans)
                    )
                )
                """
                if "default" in v.keys():
                    # print("Var:", v)
                    # print("RETURNING:", time_spans, v["default"])
                    return v["default"]
                else:
                    # print("Var:", v)
                    WranglerLogger.error(
                        "\nCan't find default; must specify a category in {}".format(
                            str(categories)
                        )
                    )
                    raise ValueError(
                        "Can't find default, must specify a category in: {}".format(
                            str(categories)
                        )
                    )

        time_spans = parse_time_spans_to_secs(time_period)

        return self.links_df[property].apply(
            _get_property, time_spans=time_spans, category=category
        )

    def _nodes_from_link(
        self, links_df: gpd.GeoDataFrame, link_pos: int, node_key_field: str
    ) -> gpd.GeoDataFrame:
        """Creates a basic list of node entries from links, their geometry, and a position.

        TODO: Does not currently fill in additional values used in nodes.

        Args:
            links_df (gpd.GeoDataFrame): subset of self.links_df or similar which needs nodes created
            link_pos (int): Position within geometry collection to use for geometry
            node_key_field (str): field name to use for generating index and node key

        Returns:
            gpd.GeoDataFrame: _description_
        """

        nodes_df = copy.deepcopy(
            links_df[[node_key_field, "geometry"]].drop_duplicates()
        )
        # WranglerLogger.debug(f"ct1: nodes_df:\n{nodes_df}")
        nodes_df = nodes_df.rename(
            columns={node_key_field: RoadwayNetwork.UNIQUE_NODE_KEY}
        )
        # WranglerLogger.debug(f"ct2: nodes_df:\n{nodes_df}")
        nodes_df["geometry"] = nodes_df["geometry"].apply(
            get_point_geometry_from_linestring, pos=link_pos
        )
        nodes_df["X"] = nodes_df.geometry.x
        nodes_df["Y"] = nodes_df.geometry.y
        nodes_df[RoadwayNetwork.UNIQUE_NODE_KEY + "_idx"] = nodes_df[
            RoadwayNetwork.UNIQUE_NODE_KEY
        ]
        nodes_df.set_index(RoadwayNetwork.UNIQUE_NODE_KEY + "_idx", inplace=True)
        # WranglerLogger.debug(f"ct3: nodes_df:\n{nodes_df}")
        return nodes_df

    @staticmethod
    def get_modal_links_nodes(
        links_df: DataFrame, nodes_df: DataFrame, modes: list[str] = None
    ) -> tuple(DataFrame, DataFrame):
        """Returns nodes and link dataframes for specific mode.

        Args:
            links_df: DataFrame of standard network links
            nodes_df: DataFrame of standard network nodes
            modes: list of the modes of the network to be kept, must be in
                `drive`,`transit`,`rail`,`bus`,`walk`, `bike`.
                For example, if bike and walk are selected, both bike and walk links will be kept.

        Returns: tuple of DataFrames for links, nodes filtered by mode

        .. todo:: Right now we don't filter the nodes because transit-only
        links with walk access are not marked as having walk access
        Issue discussed in https://github.com/wsp-sag/network_wrangler/issues/145
        modal_nodes_df = nodes_df[nodes_df[mode_node_variable] == 1]
        """
        for mode in modes:
            if mode not in RoadwayNetwork.MODES_TO_NETWORK_LINK_VARIABLES.keys():
                msg = "mode value should be one of {}, got {}".format(
                    list(RoadwayNetwork.MODES_TO_NETWORK_LINK_VARIABLES.keys()),
                    mode,
                )
                WranglerLogger.error(msg)
                raise ValueError(msg)

        mode_link_variables = list(
            set(
                [
                    mode
                    for mode in modes
                    for mode in RoadwayNetwork.MODES_TO_NETWORK_LINK_VARIABLES[mode]
                ]
            )
        )
        mode_node_variables = list(
            set(
                [
                    mode
                    for mode in modes
                    for mode in RoadwayNetwork.MODES_TO_NETWORK_NODE_VARIABLES[mode]
                ]
            )
        )

        if not set(mode_link_variables).issubset(set(links_df.columns)):
            msg = f"""{set(mode_link_variables) - set(links_df.columns)} not in provided links_df \
                list of columns. Available columns are:
                {links_df.columns}"""
            WranglerLogger.error(msg)

        if not set(mode_node_variables).issubset(set(nodes_df.columns)):
            msg = f"""{set(mode_node_variables) - set(nodes_df.columns)} not in provided nodes_df \
                list of columns. Available columns are:
                {nodes_df.columns}"""
            WranglerLogger.error(msg)

        modal_links_df = links_df.loc[links_df[mode_link_variables].any(axis=1)]

        # TODO right now we don't filter the nodes because transit-only
        # links with walk access are not marked as having walk access
        # Issue discussed in https://github.com/wsp-sag/network_wrangler/issues/145
        # modal_nodes_df = nodes_df[nodes_df[mode_node_variable] == 1]
        modal_nodes_df = nodes_df

        return modal_links_df, modal_nodes_df

    @staticmethod
    def get_modal_graph(links_df: DataFrame, nodes_df: DataFrame, mode: str = None):
        """Determines if the network graph is "strongly" connected
        A graph is strongly connected if each vertex is reachable from every other vertex.

        Args:
            links_df: DataFrame of standard network links
            nodes_df: DataFrame of standard network nodes
            mode: mode of the network, one of `drive`,`transit`,
                `walk`, `bike`

        Returns: networkx: osmnx: DiGraph  of network
        """
        if mode not in RoadwayNetwork.MODES_TO_NETWORK_LINK_VARIABLES.keys():
            msg = "mode value should be one of {}.".format(
                list(RoadwayNetwork.MODES_TO_NETWORK_LINK_VARIABLES.keys())
            )
            WranglerLogger.error(msg)
            raise ValueError(msg)

        _links_df, _nodes_df = RoadwayNetwork.get_modal_links_nodes(
            links_df,
            nodes_df,
            modes=[mode],
        )
        G = RoadwayNetwork.ox_graph(_nodes_df, _links_df)

        return G

    def is_network_connected(
        self, mode: str = None, links_df: DataFrame = None, nodes_df: DataFrame = None
    ):
        """
        Determines if the network graph is "strongly" connected
        A graph is strongly connected if each vertex is reachable from every other vertex.

        Args:
            mode:  mode of the network, one of `drive`,`transit`,
                `walk`, `bike`
            links_df: DataFrame of standard network links
            nodes_df: DataFrame of standard network nodes

        Returns: boolean

        .. todo:: Consider caching graphs if they take a long time.
        """

        _nodes_df = nodes_df if nodes_df else self.nodes_df
        _links_df = links_df if links_df else self.links_df

        if mode:
            _links_df, _nodes_df = RoadwayNetwork.get_modal_links_nodes(
                _links_df,
                _nodes_df,
                modes=[mode],
            )
        else:
            WranglerLogger.info(
                "Assessing connectivity without a mode\
                specified. This may have limited value in interpretation.\
                To add mode specificity, add the keyword `mode =` to calling\
                this method"
            )

        # TODO: consider caching graphs if they start to take forever
        #      and we are calling them more than once.
        G = RoadwayNetwork.ox_graph(_nodes_df, _links_df)
        is_connected = nx.is_strongly_connected(G)

        return is_connected

    @staticmethod
    def add_incident_link_data_to_nodes(
        links_df: DataFrame = None,
        nodes_df: DataFrame = None,
        link_variables: list = [],
    ) -> DataFrame:
        """
        Add data from links going to/from nodes to node.

        Args:
            links_df: if specified, will assess connectivity of this
                links list rather than self.links_df
            nodes_df: if specified, will assess connectivity of this
                nodes list rather than self.nodes_df
            link_variables: list of columns in links dataframe to add to incident nodes

        Returns:
            nodes DataFrame with link data where length is N*number of links going in/out
        """
        WranglerLogger.debug("Adding following link data to nodes: ".format())

        _link_vals_to_nodes = [x for x in link_variables if x in links_df.columns]
        if link_variables not in _link_vals_to_nodes:
            WranglerLogger.warning(
                "Following columns not in links_df and wont be added to nodes: {} ".format(
                    list(set(link_variables) - set(_link_vals_to_nodes))
                )
            )

        _nodes_from_links_A = nodes_df.merge(
            links_df[["A"] + _link_vals_to_nodes],
            how="outer",
            left_on=RoadwayNetwork.UNIQUE_NODE_KEY,
            right_on="A",
        )
        _nodes_from_links_B = nodes_df.merge(
            links_df[["B"] + _link_vals_to_nodes],
            how="outer",
            left_on=RoadwayNetwork.UNIQUE_NODE_KEY,
            right_on="B",
        )
        _nodes_from_links_ab = pd.concat([_nodes_from_links_A, _nodes_from_links_B])

        return _nodes_from_links_ab

    def identify_segment_endpoints(
        self,
        mode: str = "",
        links_df: DataFrame = None,
        nodes_df: DataFrame = None,
        min_connecting_links: int = 10,
        min_distance: float = None,
        max_link_deviation: int = 2,
    ):
        """

        Args:
            mode:  list of modes of the network, one of `drive`,`transit`,
                `walk`, `bike`
            links_df: if specified, will assess connectivity of this
                links list rather than self.links_df
            nodes_df: if specified, will assess connectivity of this
                nodes list rather than self.nodes_df

        """
        SEGMENT_IDENTIFIERS = ["name", "ref"]

        NAME_PER_NODE = 4
        REF_PER_NODE = 2

        _nodes_df = nodes_df if nodes_df else self.nodes_df
        _links_df = links_df if links_df else self.links_df

        if mode:
            _links_df, _nodes_df = RoadwayNetwork.get_modal_links_nodes(
                _links_df,
                _nodes_df,
                modes=[mode],
            )
        else:
            WranglerLogger.warning(
                "Assessing connectivity without a mode\
                specified. This may have limited value in interpretation.\
                To add mode specificity, add the keyword `mode =` to calling\
                this method"
            )

        _nodes_df = RoadwayNetwork.add_incident_link_data_to_nodes(
            links_df=_links_df,
            nodes_df=_nodes_df,
            link_variables=SEGMENT_IDENTIFIERS + ["distance"],
        )
        WranglerLogger.debug("Node/Link table elements: {}".format(len(_nodes_df)))

        # Screen out segments that have blank name AND refs
        _nodes_df = _nodes_df.replace(r"^\s*$", np.nan, regex=True).dropna(
            subset=["name", "ref"]
        )

        WranglerLogger.debug(
            "Node/Link table elements after dropping empty name AND ref : {}".format(
                len(_nodes_df)
            )
        )

        # Screen out segments that aren't likely to be long enough
        # Minus 1 in case ref or name is missing on an intermediate link
        _min_ref_in_table = REF_PER_NODE * (min_connecting_links - max_link_deviation)
        _min_name_in_table = NAME_PER_NODE * (min_connecting_links - max_link_deviation)

        _nodes_df["ref_freq"] = _nodes_df["ref"].map(_nodes_df["ref"].value_counts())
        _nodes_df["name_freq"] = _nodes_df["name"].map(_nodes_df["name"].value_counts())

        _nodes_df = _nodes_df.loc[
            (_nodes_df["ref_freq"] >= _min_ref_in_table)
            & (_nodes_df["name_freq"] >= _min_name_in_table)
        ]

        WranglerLogger.debug(
            "Node/Link table has n = {} after screening segments for min length:\n{}".format(
                len(_nodes_df),
                _nodes_df[
                    [
                        RoadwayNetwork.UNIQUE_NODE_KEY,
                        "name",
                        "ref",
                        "distance",
                        "ref_freq",
                        "name_freq",
                    ]
                ],
            )
        )
        # ----------------------------------------
        # Find nodes that are likely endpoints
        # ----------------------------------------

        # - Likely have one incident link and one outgoing link
        _max_ref_endpoints = REF_PER_NODE / 2
        _max_name_endpoints = NAME_PER_NODE / 2
        # - Attach frequency  of node/ref
        _nodes_df = _nodes_df.merge(
            _nodes_df.groupby(by=[RoadwayNetwork.UNIQUE_NODE_KEY, "ref"])
            .size()
            .rename("ref_N_freq"),
            on=[RoadwayNetwork.UNIQUE_NODE_KEY, "ref"],
        )
        # WranglerLogger.debug("_ref_count+_nodes:\n{}".format(_nodes_df[["model_node_id","ref","name","ref_N_freq"]]))
        # - Attach frequency  of node/name
        _nodes_df = _nodes_df.merge(
            _nodes_df.groupby(by=[RoadwayNetwork.UNIQUE_NODE_KEY, "name"])
            .size()
            .rename("name_N_freq"),
            on=[RoadwayNetwork.UNIQUE_NODE_KEY, "name"],
        )
        # WranglerLogger.debug("_name_count+_nodes:\n{}".format(_nodes_df[["model_node_id","ref","name","name_N_freq"]]))

        WranglerLogger.debug(
            "Possible segment endpoints:\n{}".format(
                _nodes_df[
                    [
                        RoadwayNetwork.UNIQUE_NODE_KEY,
                        "name",
                        "ref",
                        "distance",
                        "ref_N_freq",
                        "name_N_freq",
                    ]
                ]
            )
        )
        # - Filter possible endpoint list based on node/name node/ref frequency
        _nodes_df = _nodes_df.loc[
            (_nodes_df["ref_N_freq"] <= _max_ref_endpoints)
            | (_nodes_df["name_N_freq"] <= _max_name_endpoints)
        ]
        WranglerLogger.debug(
            "{} Likely segment endpoints with req_ref<= {} or freq_name<={} \n{}".format(
                len(_nodes_df),
                _max_ref_endpoints,
                _max_name_endpoints,
                _nodes_df[
                    [
                        RoadwayNetwork.UNIQUE_NODE_KEY,
                        "name",
                        "ref",
                        "ref_N_freq",
                        "name_N_freq",
                    ]
                ],
            )
        )
        # ----------------------------------------
        # Assign a segment id
        # ----------------------------------------
        _nodes_df["segment_id"], _segments = pd.factorize(
            _nodes_df.name + _nodes_df.ref
        )
        WranglerLogger.debug("{} Segments:\n{}".format(len(_segments), _segments))

        # ----------------------------------------
        # Drop segments without at least two nodes
        # ----------------------------------------

        # https://stackoverflow.com/questions/13446480/python-pandas-remove-entries-based-on-the-number-of-occurrences
        _nodes_df = _nodes_df[
            _nodes_df.groupby(["segment_id", RoadwayNetwork.UNIQUE_NODE_KEY])[
                RoadwayNetwork.UNIQUE_NODE_KEY
            ].transform(len)
            > 1
        ]

        WranglerLogger.debug(
            "{} Segments with at least nodes:\n{}".format(
                len(_nodes_df),
                _nodes_df[
                    [RoadwayNetwork.UNIQUE_NODE_KEY, "name", "ref", "segment_id"]
                ],
            )
        )

        # ----------------------------------------
        # For segments with more than two nodes, find farthest apart pairs
        # ----------------------------------------

        def _max_segment_distance(row):
            _segment_nodes = _nodes_df.loc[_nodes_df["segment_id"] == row["segment_id"]]
            dist = _segment_nodes.geometry.distance(row.geometry)
            return max(dist.dropna())

        _nodes_df["seg_distance"] = _nodes_df.apply(_max_segment_distance, axis=1)
        _nodes_df = _nodes_df.merge(
            _nodes_df.groupby("segment_id")
            .seg_distance.agg(max)
            .rename("max_seg_distance"),
            on="segment_id",
        )

        _nodes_df = _nodes_df.loc[
            (_nodes_df["max_seg_distance"] == _nodes_df["seg_distance"])
            & (_nodes_df["seg_distance"] > 0)
        ].drop_duplicates(subset=[RoadwayNetwork.UNIQUE_NODE_KEY, "segment_id"])

        # ----------------------------------------
        # Reassign segment id for final segments
        # ----------------------------------------
        _nodes_df["segment_id"], _segments = pd.factorize(
            _nodes_df.name + _nodes_df.ref
        )

        WranglerLogger.debug(
            "{} Segments:\n{}".format(
                len(_segments),
                _nodes_df[
                    [
                        RoadwayNetwork.UNIQUE_NODE_KEY,
                        "name",
                        "ref",
                        "segment_id",
                        "seg_distance",
                    ]
                ],
            )
        )

        return _nodes_df[
            ["segment_id", RoadwayNetwork.UNIQUE_NODE_KEY, "geometry", "name", "ref"]
        ]

    def identify_segment(
        self,
        O_id,
        D_id,
        selection_dict: dict = {},
        mode=None,
        nodes_df=None,
        links_df=None,
    ):
        """
        Args:
            endpoints: list of length of two unique keys of nodes making up endpoints of segment
            selection_dict: dictionary of link variables to select candidate links from, otherwise
                will create a graph of ALL links which will be both a RAM hog and could result in
                odd shortest paths.
            segment_variables: list of variables to keep
        """
        _nodes_df = nodes_df if nodes_df else self.nodes_df
        _links_df = links_df if links_df else self.links_df

        if mode:
            _links_df, _nodes_df = RoadwayNetwork.get_modal_links_nodes(
                _links_df,
                _nodes_df,
                modes=[mode],
            )
        else:
            WranglerLogger.warning(
                "Assessing connectivity without a mode\
                specified. This may have limited value in interpretation.\
                To add mode specificity, add the keyword `mode =` to calling\
                this method"
            )

        if selection_dict:
            _query = " or ".join(
                [f"{k} == {repr(v)}" for k, v in selection_dict.items()]
            )
            _candidate_links = _links_df.query(_query)
            WranglerLogger.debug(
                "Found {} candidate links from {} total links using following query:\n{}".format(
                    len(_candidate_links), len(_links_df), _query
                )
            )
        else:
            _candidate_links = _links_df

            WranglerLogger.warning(
                "Not pre-selecting links using selection_dict can use up a lot of RAM and \
                    also result in odd segment paths."
            )

        WranglerLogger.debug(
            "_candidate links for segment: \n{}".format(
                _candidate_links[["u", "v", "A", "B", "name", "ref"]]
            )
        )

        try:
            (G, candidate_links, sp_route, sp_links) = self.path_search(
                _candidate_links, O_id, D_id
            )
        except NoPathFound:
            msg = "Route not found from {} to {} using selection candidates {}".format(
                O_id, D_id, selection_dict
            )
            WranglerLogger.warning(msg)
            sp_links = pd.DataFrame()

        return sp_links

    def assess_connectivity(
        self,
        mode: str = "",
        ignore_end_nodes: bool = True,
        links_df: DataFrame = None,
        nodes_df: DataFrame = None,
    ):
        """Returns a network graph and list of disconnected subgraphs
        as described by a list of their member nodes.

        Args:
            mode:  list of modes of the network, one of `drive`,`transit`,
                `walk`, `bike`
            ignore_end_nodes: if True, ignores stray singleton nodes
            links_df: if specified, will assess connectivity of this
                links list rather than self.links_df
            nodes_df: if specified, will assess connectivity of this
                nodes list rather than self.nodes_df

        Returns: Tuple of
            Network Graph (osmnx flavored networkX DiGraph)
            List of disconnected subgraphs described by the list of their
                member nodes (as described by their `model_node_id`)
        """
        _nodes_df = nodes_df if nodes_df else self.nodes_df
        _links_df = links_df if links_df else self.links_df

        if mode:
            _links_df, _nodes_df = RoadwayNetwork.get_modal_links_nodes(
                _links_df,
                _nodes_df,
                modes=[mode],
            )
        else:
            WranglerLogger.warning(
                "Assessing connectivity without a mode\
                specified. This may have limited value in interpretation.\
                To add mode specificity, add the keyword `mode =` to calling\
                this method"
            )

        G = RoadwayNetwork.ox_graph(_nodes_df, _links_df)

        sub_graph_nodes = [
            list(s)
            for s in sorted(nx.strongly_connected_components(G), key=len, reverse=True)
        ]

        # sorted on decreasing length, dropping the main sub-graph
        disconnected_sub_graph_nodes = sub_graph_nodes[1:]

        # dropping the sub-graphs with only 1 node
        if ignore_end_nodes:
            disconnected_sub_graph_nodes = [
                list(s) for s in disconnected_sub_graph_nodes if len(s) > 1
            ]

        WranglerLogger.info(
            "{} for disconnected networks for mode = {}:\n{}".format(
                RoadwayNetwork.UNIQUE_NODE_KEY,
                mode,
                "\n".join(list(map(str, disconnected_sub_graph_nodes))),
            )
        )
        return G, disconnected_sub_graph_nodes

    @staticmethod
    def network_connection_plot(G, disconnected_subgraph_nodes: list):
        """Plot a graph to check for network connection.

        Args:
            G: OSMNX flavored networkX graph.
            disconnected_subgraph_nodes: List of disconnected subgraphs described by the list
                of their member nodes (as described by their `model_node_id`).

        returns: fig, ax : tuple
        """

        colors = []
        for i in range(len(disconnected_subgraph_nodes)):
            colors.append("#%06X" % randint(0, 0xFFFFFF))

        fig, ax = ox.plot_graph(
            G,
            figsize=(16, 16),
            show=False,
            close=True,
            edge_color="black",
            edge_alpha=0.1,
            node_color="black",
            node_alpha=0.5,
            node_size=10,
        )
        i = 0
        for nodes in disconnected_subgraph_nodes:
            for n in nodes:
                size = 100
                ax.scatter(G.nodes[n]["X"], G.nodes[n]["Y"], c=colors[i], s=size)
            i = i + 1

        return fig, ax

    def selection_map(
        self,
        selected_link_idx: list,
        A: Optional[Any] = None,
        B: Optional[Any] = None,
        candidate_link_idx: Optional[List] = [],
    ):
        """
        Shows which links are selected for roadway property change or parallel
        managed lanes category of roadway projects.

        Args:
            selected_links_idx: list of selected link indices
            candidate_links_idx: optional list of candidate link indices to also include in map
            A: optional foreign key of starting node of a route selection
            B: optional foreign key of ending node of a route selection
        """
        WranglerLogger.debug(
            "Selected Links: {}\nCandidate Links: {}\n".format(
                selected_link_idx, candidate_link_idx
            )
        )

        graph_link_idx = list(set(selected_link_idx + candidate_link_idx))
        graph_links = self.links_df.loc[graph_link_idx]

        node_list_foreign_keys = list(
            set(
                [
                    i
                    for fk in RoadwayNetwork.LINK_FOREIGN_KEY_TO_NODE
                    for i in list(graph_links[fk])
                ]
            )
        )

        graph_nodes = self.nodes_df.loc[node_list_foreign_keys]

        G = RoadwayNetwork.ox_graph(graph_nodes, graph_links)

        # base map plot with whole graph
        m = ox.plot_graph_folium(
            G, edge_color=None, tiles="cartodbpositron", width="300px", height="250px"
        )

        # plot selection
        selected_links = self.links_df.loc[selected_link_idx]

        for _, row in selected_links.iterrows():
            pl = ox.folium._make_folium_polyline(
                geom=row["geometry"],
                edge=row,
                edge_color="blue",
                edge_width=5,
                edge_opacity=0.8,
            )
            pl.add_to(m)

        # if have A and B node add them to base map
        def _folium_node(node_row, color="white", icon=""):
            node_marker = folium.Marker(
                location=[node_row["Y"], node_row["X"]],
                icon=folium.Icon(icon=icon, color=color),
            )
            return node_marker

        if A:
            msg = f"A: {A}\n{self.nodes_df[self.nodes_df[RoadwayNetwork.UNIQUE_NODE_KEY] == A]}"
            # WranglerLogger.debug(msg)
            _folium_node(
                self.nodes_df[self.nodes_df[RoadwayNetwork.UNIQUE_NODE_KEY] == A],
                color="green",
                icon="play",
            ).add_to(m)

        if B:
            _folium_node(
                self.nodes_df[self.nodes_df[RoadwayNetwork.UNIQUE_NODE_KEY] == B],
                color="red",
                icon="star",
            ).add_to(m)

        return m

    def deletion_map(self, links: dict, nodes: dict):
        """
        Shows which links and nodes are deleted from the roadway network
        """

        if links is not None:
            for key, val in links.items():
                deleted_links = self.links_df[self.links_df[key].isin(val)]

                node_list_foreign_keys = list(
                    set(
                        [
                            i
                            for fk in RoadwayNetwork.LINK_FOREIGN_KEY_TO_NODE
                            for i in list(deleted_links[fk])
                        ]
                    )
                )
                candidate_nodes = self.nodes_df.loc[node_list_foreign_keys]
        else:
            deleted_links = None

        if nodes is not None:
            for key, val in nodes.items():
                deleted_nodes = self.nodes_df[self.nodes_df[key].isin(val)]
        else:
            deleted_nodes = None

        G = RoadwayNetwork.ox_graph(candidate_nodes, deleted_links)

        m = ox.plot_graph_folium(G, edge_color="red", tiles="cartodbpositron")

        def _folium_node(node, color="white", icon=""):
            node_circle = folium.Circle(
                location=[node["Y"], node["X"]],
                radius=2,
                fill=True,
                color=color,
                fill_opacity=0.8,
            )
            return node_circle

        if deleted_nodes is not None:
            for _, row in deleted_nodes.iterrows():
                _folium_node(row, color="red").add_to(m)

        return m

    def addition_map(self, links: dict, nodes: dict):
        """
        Shows which links and nodes are added to the roadway network
        """

        if links is not None:
            link_ids = []
            for link in links:
                link_ids.append(link.get(RoadwayNetwork.UNIQUE_LINK_KEY))

            added_links = self.links_df[
                self.links_df[RoadwayNetwork.UNIQUE_LINK_KEY].isin(link_ids)
            ]
            node_list_foreign_keys = list(
                set(
                    [
                        i
                        for fk in RoadwayNetwork.LINK_FOREIGN_KEY_TO_NODE
                        for i in list(added_links[fk])
                    ]
                )
            )
            try:
                candidate_nodes = self.nodes_df.loc[node_list_foreign_keys]
            except:
                return None

        if nodes is not None:
            node_ids = []
            for node in nodes:
                node_ids.append(node.get(RoadwayNetwork.UNIQUE_NODE_KEY))

            added_nodes = self.nodes_df[
                self.nodes_df[RoadwayNetwork.UNIQUE_NODE_KEY].isin(node_ids)
            ]
        else:
            added_nodes = None

        G = RoadwayNetwork.ox_graph(candidate_nodes, added_links)

        m = ox.plot_graph_folium(G, edge_color="green", tiles="cartodbpositron")

        def _folium_node(node, color="white", icon=""):
            node_circle = folium.Circle(
                location=[node["Y"], node["X"]],
                radius=2,
                fill=True,
                color=color,
                fill_opacity=0.8,
            )
            return node_circle

        if added_nodes is not None:
            for _, row in added_nodes.iterrows():
                _folium_node(row, color="green").add_to(m)

        return m<|MERGE_RESOLUTION|>--- conflicted
+++ resolved
@@ -56,33 +56,6 @@
     Representation of a Roadway Network.
 
     Typical usage example:
-<<<<<<< HEAD
-    ::
-
-        net = RoadwayNetwork.read(
-            link_file=MY_LINK_FILE,
-            node_file=MY_NODE_FILE,
-            shape_file=MY_SHAPE_FILE,
-        )
-        my_selection = {
-            "links": [{"name": ["I 35E"]}],
-            "A": {"osm_node_id": "961117623"},  # start searching for segments at A
-            "B": {"osm_node_id": "2564047368"},
-        }
-        net.select_roadway_features(my_selection)
-
-        my_change = [
-            {
-                'property': 'lanes',
-                'existing': 1,
-                'set': 2,
-             },
-             {
-                'property': 'drive_access',
-                'set': 0,
-              },
-        ]
-=======
     
     ```py
     net = RoadwayNetwork.read(
@@ -108,7 +81,6 @@
             'set': 0,
         },
     ]
->>>>>>> 1aa5931b
 
     my_net.apply_roadway_feature_change(
         my_net.select_roadway_features(my_selection),
@@ -123,21 +95,8 @@
             nodes=self.m_nodes_df,
             links=self.m_links_df
         )
-<<<<<<< HEAD
-
-        net = create_managed_lane_network(net)
-        net.is_network_connected(mode="drive", nodes=self.m_nodes_df, links=self.m_links_df)
-        _, disconnected_nodes = net.assess_connectivity(
-            mode="walk",
-            ignore_end_nodes=True,
-            nodes=self.m_nodes_df,
-            links=self.m_links_df
-        )
-        net.write(filename=my_out_prefix, path=my_dir, for_model = True)
-=======
         net.write(filename=my_out_prefix, path=my_dir, for_model = True)
     ```
->>>>>>> 1aa5931b
 
     Attributes:
         nodes_df (GeoDataFrame): node data
@@ -408,7 +367,6 @@
         """
         if cols is None:
             cols = df.columns
-<<<<<<< HEAD
 
         for c in list(set(cls.BOOL_PROPERTIES) & set(cols)):
             df[c] = df[c].astype(bool)
@@ -421,20 +379,6 @@
 
         return df
 
-=======
-
-        for c in list(set(cls.BOOL_PROPERTIES) & set(cols)):
-            df[c] = df[c].astype(bool)
-
-        for c in list(set(cls.STR_PROPERTIES) & set(cols)):
-            df[c] = df[c].astype(str)
-
-        for c in list(set(cls.INT_PROPERTIES) & set(cols)):
-            df[c] = df[c].astype(int)
-
-        return df
-
->>>>>>> 1aa5931b
     @classmethod
     def read_links(cls, filename: str) -> gpd.GeoDataFrame:
         """Reads links and returns a geodataframe of links.
@@ -875,7 +819,6 @@
         if not _link_explicit_link_id and not _has_alternate_link_id:
             WranglerLogger.error(
                 "Link selection does not contain unique link ID or alternate A and B nodes + 'name'."
-<<<<<<< HEAD
             )
             valid = False
 
@@ -884,16 +827,6 @@
                 list(selection.get("A", {}).keys())
                 + list(selection.get("B", {}).keys())
             )
-=======
-            )
-            valid = False
-
-        _node_selection_props = list(
-            set(
-                list(selection.get("A", {}).keys())
-                + list(selection.get("B", {}).keys())
-            )
->>>>>>> 1aa5931b
         )
         _missing_node_props = set(_node_selection_props) - set(self.nodes_df.columns)
 
@@ -1639,10 +1572,6 @@
         """
 
         valid = True
-<<<<<<< HEAD
-        validation_error_message = ""
-=======
->>>>>>> 1aa5931b
         for p in properties:
             if p["property"] not in df.columns and p.get("change"):
                 WranglerLogger.error(
@@ -1662,11 +1591,7 @@
                 valid = False
             if p.get("change") and not p.get("existing"):
                 if require_existing_for_change:
-<<<<<<< HEAD
-                    validation_error_message.append(
-=======
                     WranglerLogger.error(
->>>>>>> 1aa5931b
                         f'"Change" is specified for attribute {p["property"]}, but there \
                             isn\'t a value for existing.\nTo proceed, run with the setting \
                             require_existing_for_change=False'
@@ -1836,11 +1761,7 @@
         _selected_links_df = links_df[
             links_df.isin({c:node_id_list for c in RoadwayNetwork.LINK_FOREIGN_KEY_TO_NODE})
         ]
-<<<<<<< HEAD
-        WranglerLogger.debug(f"Temp Selected {len(_sl.sum())} associated with {len(node_id_list)} nodes.")
-=======
         WranglerLogger.debug(f"Temp Selected {len(_selected_links_df)} associated with {len(node_id_list)} nodes.")
->>>>>>> 1aa5931b
         """
         _query_parts = [
             f"{prop} == {str(n)}"
@@ -1866,7 +1787,6 @@
         NOTES:
          - For shapes, this will mutate the geometry of a shape in place for the start and end node
             ...but not the nodes in-between.  Something to consider...
-<<<<<<< HEAD
 
         Args:
             updated_nodes_df: gdf of nodes with updated geometry.
@@ -1961,102 +1881,6 @@
         )
         return new_links_df
 
-=======
-
-        Args:
-            updated_nodes_df: gdf of nodes with updated geometry.
-        """
-        _node_ids = updated_nodes_df[RoadwayNetwork.NODE_FOREIGN_KEY_TO_LINK].tolist()
-        updated_links_df = copy.deepcopy(
-            RoadwayNetwork.links_with_nodes(self.links_df, _node_ids)
-        )
-
-        _shape_ids = updated_links_df[RoadwayNetwork.LINK_FOREIGN_KEY_TO_SHAPE].tolist()
-        updated_shapes_df = copy.deepcopy(
-            self.shapes_df.loc[
-                self.shapes_df[RoadwayNetwork.UNIQUE_SHAPE_KEY].isin(_shape_ids)
-            ]
-        )
-
-        updated_links_df["locationReferences"] = self._create_link_locationreferences(
-            updated_links_df
-        )
-        updated_links_df["geometry"] = updated_links_df["locationReferences"].apply(
-            line_string_from_location_references,
-        )
-
-        updated_shapes_df["geometry"] = self._update_existing_shape_geometry_from_nodes(
-            updated_shapes_df, updated_links_df
-        )
-
-        self.links_df.update(
-            updated_links_df[
-                [RoadwayNetwork.UNIQUE_LINK_KEY, "geometry", "locationReferences"]
-            ]
-        )
-        self.shapes_df.update(
-            updated_shapes_df[[RoadwayNetwork.UNIQUE_SHAPE_KEY, "geometry"]]
-        )
-
-    def _create_link_locationreferences(self, links_df: pd.DataFrame) -> pd.Series:
-        locationreferences_s = links_df.apply(
-            lambda x: location_reference_from_nodes(
-                [
-                    self.nodes_df[
-                        self.nodes_df[RoadwayNetwork.NODE_FOREIGN_KEY_TO_LINK]
-                        == x[RoadwayNetwork.LINK_FOREIGN_KEY_TO_NODE[0]]
-                    ].squeeze(),
-                    self.nodes_df[
-                        self.nodes_df[RoadwayNetwork.NODE_FOREIGN_KEY_TO_LINK]
-                        == x[RoadwayNetwork.LINK_FOREIGN_KEY_TO_NODE[1]]
-                    ].squeeze(),
-                ]
-            ),
-            axis=1,
-        )
-        return locationreferences_s
-
-    def _add_link_geometry_from_nodes(self, links_df: pd.DataFrame) -> gpd.GeoDataFrame:
-        links_df["locationReferences"] = self._create_link_locationreferences(links_df)
-        links_df["geometry"] = links_df["locationReferences"].apply(
-            line_string_from_location_references,
-        )
-        links_df = gpd.GeoDataFrame(links_df)
-        return links_df
-
-    def _update_existing_shape_geometry_from_nodes(
-        self, updated_shapes_df, updated_links_df
-    ) -> gpd.GeoSeries:
-        # WranglerLogger.debug(f"updated_shapes_df:\n {updated_shapes_df}")
-        # update the first and last coordinates for the shape
-
-        _df = updated_shapes_df[[RoadwayNetwork.UNIQUE_SHAPE_KEY, "geometry"]].merge(
-            updated_links_df[[RoadwayNetwork.LINK_FOREIGN_KEY_TO_SHAPE, "geometry"]],
-            left_on=RoadwayNetwork.UNIQUE_SHAPE_KEY,
-            right_on=RoadwayNetwork.LINK_FOREIGN_KEY_TO_SHAPE,
-            suffixes=["_old_shape", "_link"],
-            how="left",
-        )
-
-        for position in [0, -1]:
-            _df["geometry"] = _df.apply(
-                lambda x: update_points_in_linestring(
-                    x["geometry_old_shape"],
-                    _df["geometry_link"][0].coords[position],
-                    position,
-                ),
-                axis=1,
-            )
-        return _df["geometry"]
-
-    def _create_new_link_geometry(self, new_links_df: pd.DataFrame) -> gpd.GeoDataFrame:
-        new_links_df = self._add_link_geometry_from_nodes(new_links_df)
-        new_links_df[RoadwayNetwork.UNIQUE_SHAPE_KEY] = new_links_df["geometry"].apply(
-            create_unique_shape_id
-        )
-        return new_links_df
-
->>>>>>> 1aa5931b
     @staticmethod
     def _create_new_shapes_from_links(links_df: gpd.GeoDataFrame) -> gpd.GeoDataFrame:
         new_shapes_df = copy.deepcopy(
@@ -2180,7 +2004,6 @@
 
             _updated_nodes_df = self._update_property(self.nodes_df.loc[node_idx], p)
             self.nodes_df.update(_updated_nodes_df)
-<<<<<<< HEAD
 
         _property_names = [p["property"] for p in properties]
 
@@ -2216,43 +2039,6 @@
             if not p["property"] in self.links_df.columns:
                 self.links_df = self._add_property(self.links_df, p)
 
-=======
-
-        _property_names = [p["property"] for p in properties]
-
-        WranglerLogger.info(
-            f"Updated following node properties: \
-            {','.join(_property_names)}"
-        )
-
-        if [p for p in _property_names if p in RoadwayNetwork.GEOMETRY_PROPERTIES]:
-            self.update_node_geometry(node_idx)
-            WranglerLogger.debug("Updated node geometry and associated links/shapes.")
-        return self.nodes_df
-
-    def _apply_links_feature_change(
-        self,
-        link_idx: list,
-        properties: dict,
-    ) -> "RoadwayNetwork":
-        """
-        Changes the roadway attributes for the selected links based on the
-        project card information passed
-
-        Args:
-            link_idx : list od indices of all links to apply change to
-            properties : list of dictionarys
-                roadway properties to change
-        """
-        WranglerLogger.debug("Updating Links.")
-
-        self.validate_properties(self.links_df, properties)
-        for p in properties:
-
-            if not p["property"] in self.links_df.columns:
-                self.links_df = self._add_property(self.links_df, p)
-
->>>>>>> 1aa5931b
             _updated_links_df = self._update_property(self.links_df.loc[link_idx], p)
             self.links_df.update(_updated_links_df)
 
@@ -2374,7 +2160,6 @@
         return self
 
     def _create_links(self, new_links: Collection[dict] = []):
-<<<<<<< HEAD
 
         new_links_df = pd.DataFrame(new_links)
 
@@ -2416,49 +2201,6 @@
         assert self.new_nodes_valid(new_nodes_df)
         return new_nodes_df
 
-=======
-
-        new_links_df = pd.DataFrame(new_links)
-
-        _idx_c = RoadwayNetwork.UNIQUE_LINK_KEY + "_idx"
-        new_links_df[_idx_c] = new_links_df[RoadwayNetwork.UNIQUE_LINK_KEY]
-        new_links_df.set_index(_idx_c, inplace=True)
-        new_links_df = RoadwayNetwork.coerce_types(new_links_df)
-
-        new_links_df = self._create_new_link_geometry(new_links_df)
-
-        WranglerLogger.debug(
-            f"New Links:\n{new_links_df[[RoadwayNetwork.UNIQUE_LINK_KEY,'name']]}"
-        )
-        assert self.new_links_valid(new_links_df)
-        return new_links_df
-
-    def _create_nodes(self, new_nodes: Collection[dict] = []):
-
-        new_nodes_df = pd.DataFrame(new_nodes)
-
-        _idx_c = RoadwayNetwork.UNIQUE_NODE_KEY + "_idx"
-        new_nodes_df[_idx_c] = new_nodes_df[RoadwayNetwork.UNIQUE_NODE_KEY]
-        new_nodes_df.set_index(_idx_c, inplace=True)
-        new_nodes_df = RoadwayNetwork.coerce_types(new_nodes_df)
-
-        new_nodes_df["geometry"] = new_nodes_df.apply(
-            lambda x: point_from_xy(
-                x["X"],
-                x["Y"],
-                xy_crs=RoadwayNetwork.CRS,
-                point_crs=RoadwayNetwork.CRS,
-            ),
-            axis=1,
-        )
-
-        new_nodes_df = gpd.GeoDataFrame(new_nodes_df)
-        WranglerLogger.debug(f"New Nodes:\n{new_nodes_df}")
-
-        assert self.new_nodes_valid(new_nodes_df)
-        return new_nodes_df
-
->>>>>>> 1aa5931b
     def add_new_roadway_feature_change(
         self, add_links: Collection[dict] = [], add_nodes: Collection[dict] = []
     ) -> None:
@@ -2590,7 +2332,6 @@
         if _missing_cols:
             msg = f"Missing required link properties:{_missing_cols}"
             raise ValueError(msg)
-<<<<<<< HEAD
 
         # Check to see if there are missing required values
         _missing_values = new_links_df[
@@ -2644,61 +2385,6 @@
         """
         Delete the roadway links based on del_links dictionary selecting links by properties.
 
-=======
-
-        # Check to see if there are missing required values
-        _missing_values = new_links_df[
-            RoadwayNetwork.MIN_LINK_REQUIRED_PROPS_DEFAULT
-        ].isna()
-        if _missing_values.any().any():
-            msg = f"Missing values for required link properties:\n{new_links_df.loc[_missing_values]}"
-            WranglerLogger.Warning(msg)
-
-        return True
-
-    def has_node(self, unique_node_id) -> bool:
-        """Queries if network has node based on RoadwayNetwork.UNIQUE_NODE_KEY.
-
-        Args:
-            unique_node_id (_type_): value of RoadwayNetwork.UNIQUE_NODE_KEY
-        """
-
-        has_node = (
-            self.nodes_df[RoadwayNetwork.UNIQUE_NODE_KEY].isin([unique_node_id]).any()
-        )
-
-        return has_node
-
-    def has_link(self, link_key_values: tuple) -> bool:
-        """Returns true if network has link based values corresponding with LINK_FOREIGN_KEY_TO_NODE properties.
-
-        Args:
-            link_key_values: Tuple of values corresponding with RoadwayNetwork.LINK_FOREIGN_KEY_TO_ ODE properties.
-                If LINK_FOREIGN_KEY_TO_NODE is ("A","B"), then (1,2) references the link of A=1 and B=2.
-        """
-        _query_parts = [
-            f"{k} == {str(v)}"
-            for k, v in zip(RoadwayNetwork.LINK_FOREIGN_KEY_TO_NODE, link_key_values)
-        ]
-        _query = " and ".join(_query_parts)
-        _links = self.links_df.query(_query, engine="python")
-
-        return bool(len(_links))
-
-    def _shapes_without_links(self) -> pd.Series:
-        """Returns shape ids that don't have associated links."""
-
-        _ids_in_shapes = self.links_df[RoadwayNetwork.UNIQUE_SHAPE_KEY]
-        _ids_in_links = self.links_df[RoadwayNetwork.LINK_FOREIGN_KEY_TO_SHAPE]
-
-        shapes_missing_links = _ids_in_shapes[~_ids_in_shapes.isin(_ids_in_links)]
-        return shapes_missing_links
-
-    def delete_links(self, del_links, dict, ignore_missing=True) -> None:
-        """
-        Delete the roadway links based on del_links dictionary selecting links by properties.
-
->>>>>>> 1aa5931b
         Also deletes shapes which no longer have links associated with them.
 
         Args:
@@ -2765,11 +2451,7 @@
                 f"Node deletion failed because being used in following links:\n{_links_with_nodes[RoadwayNetwork.LINK_FOREIGN_KEY_TO_NODE]}"
             )
             raise ValueError
-<<<<<<< HEAD
-        x
-=======
         
->>>>>>> 1aa5931b
         # Check if node is in network
         if RoadwayNetwork.UNIQUE_NODE_KEY in del_nodes:
             _del_node_ids = pd.Series(del_nodes[RoadwayNetwork.UNIQUE_NODE_KEY])
