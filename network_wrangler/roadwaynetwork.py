#!/usr/bin/env python
# -*- coding: utf-8 -*-

from __future__ import annotations

import os
import sys
import copy
import numbers
from random import randint
<<<<<<< HEAD
from typing import List, Optional, Any, Union
=======
from typing import Any, List, Optional, Union
>>>>>>> 837586f1

import folium
import pandas as pd
import geopandas as gpd
import json
import networkx as nx
import numpy as np
import osmnx as ox

from geopandas.geodataframe import GeoDataFrame

from pandas.core.frame import DataFrame

from jsonschema import validate
from jsonschema.exceptions import ValidationError
from jsonschema.exceptions import SchemaError

from shapely.geometry import Point

from .logger import WranglerLogger
from .projectcard import ProjectCard
from .utils import point_df_to_geojson, link_df_to_json, parse_time_spans
from .utils import haversine_distance, create_unique_shape_id, offset_location_reference
from .utils import create_location_reference_from_nodes, create_line_string


class NoPathFound(Exception):
    """Raised when can't find path."""

    pass


class RoadwayNetwork(object):
    """
    Representation of a Roadway Network.

    .. highlight:: python

    Typical usage example:
    ::

        net = RoadwayNetwork.read(
            link_file=MY_LINK_FILE,
            node_file=MY_NODE_FILE,
            shape_file=MY_SHAPE_FILE,
        )
        my_selection = {
            "link": [{"name": ["I 35E"]}],
            "A": {"osm_node_id": "961117623"},  # start searching for segments at A
            "B": {"osm_node_id": "2564047368"},
        }
        net.select_roadway_features(my_selection)

        my_change = [
            {
                'property': 'lanes',
                'existing': 1,
                'set': 2,
             },
             {
                'property': 'drive_access',
                'set': 0,
              },
        ]

        my_net.apply_roadway_feature_change(
            my_net.select_roadway_features(my_selection),
            my_change
        )

        ml_net = net.create_managed_lane_network(in_place=False)
        ml_net.is_network_connected(mode="drive"))
        _, disconnected_nodes = ml_net.assess_connectivity(mode="walk", ignore_end_nodes=True)
        ml_net.write(filename=my_out_prefix, path=my_dir)

    Attributes:
        nodes_df (GeoDataFrame): node data

        links_df (GeoDataFrame): link data, including start and end
            nodes and associated shape

        shapes_df (GeoDataFrame): detailed shape data

        selections (dict): dictionary storing selections in case they are made repeatedly

        CRS (str): coordinate reference system in PROJ4 format.
            See https://proj.org/operations/projections/index.html#

        ESPG (int): integer representing coordinate system https://epsg.io/

        NODE_FOREIGN_KEY (str): column in `nodes_df` associated with the
            LINK_FOREIGN_KEY

        LINK_FOREIGN_KEY (list(str)): list of columns in `link_df` that
            represent the NODE_FOREIGN_KEY

        UNIQUE_LINK_KEY (str): column that is a unique key for links

        UNIQUE_NODE_KEY (str): column that is a unique key for nodes

        UNIQUE_SHAPE_KEY (str): column that is a unique shape key

        UNIQUE_MODEL_LINK_IDENTIFIERS (list(str)): list of all unique
            identifiers for links, including the UNIQUE_LINK_KEY

        UNIQUE_NODE_IDENTIFIERS (list(str)): list of all unique identifiers
            for nodes, including the UNIQUE_NODE_KEY

        SELECTION_REQUIRES (list(str))): required attributes in the selection
            if a unique identifier is not used

        SEARCH_BREADTH (int): initial number of links from name-based
            selection that are traveresed before trying another shortest
            path when searching for paths between A and B node

        MAX_SEARCH_BREADTH (int): maximum number of links traversed between
            links that match the searched name when searching for paths
            between A and B node

        SP_WEIGHT_FACTOR (Union(int, float)): penalty assigned for each
            degree of distance between a link and a link with the searched-for
            name when searching for paths between A and B node

        MANAGED_LANES_TO_NODE_ID_SCALAR (int): scalar value added to
            the general purpose lanes' `model_node_id` when creating
            an associated node for a parallel managed lane

        MANAGED_LANES_TO_LINK_ID_SCALAR (int): scalar value added to
            the general purpose lanes' `model_link_id` when creating
            an associated link for a parallel managed lane

        MANAGED_LANES_REQUIRED_ATTRIBUTES (list(str)): list of attributes
            that must be provided in managed lanes

        KEEP_SAME_ATTRIBUTES_ML_AND_GP (list(str)): list of attributes
            to copy from a general purpose lane to managed lane
    """

    # CRS = "+proj=longlat +ellps=WGS84 +datum=WGS84 +no_defs"
    CRS = 4326  # "EPSG:4326"

    NODE_FOREIGN_KEY = "model_node_id"
    LINK_FOREIGN_KEY = ["A", "B"]

    SEARCH_BREADTH = 5
    MAX_SEARCH_BREADTH = 10
    SP_WEIGHT_FACTOR = 100
    MANAGED_LANES_NODE_ID_SCALAR = 500000
    MANAGED_LANES_LINK_ID_SCALAR = 1000000

    SELECTION_REQUIRES = ["link"]

    UNIQUE_LINK_KEY = "model_link_id"
    UNIQUE_NODE_KEY = "model_node_id"
    UNIQUE_MODEL_LINK_IDENTIFIERS = ["model_link_id"]
    UNIQUE_NODE_IDENTIFIERS = ["model_node_id"]

    UNIQUE_SHAPE_KEY = "shape_id"

    MANAGED_LANES_REQUIRED_ATTRIBUTES = [
        "A",
        "B",
        "model_link_id",
        "locationReferences",
    ]

    KEEP_SAME_ATTRIBUTES_ML_AND_GP = [
        "distance",
        "bike_access",
        "drive_access",
        "transit_access",
        "walk_access",
        "maxspeed",
        "name",
        "oneway",
        "ref",
        "roadway",
        "length",
        "segment_id",
    ]

    MANAGED_LANES_SCALAR = 500000

    MODES_TO_NETWORK_LINK_VARIABLES = {
        "drive": ["drive_access"],
        "bus": ["bus_only", "drive_access"],
        "rail": ["rail_only"],
        "transit": ["bus_only", "rail_only", "drive_access"],
        "walk": ["walk_access"],
        "bike": ["bike_access"],
    }

    MODES_TO_NETWORK_NODE_VARIABLES = {
        "drive": ["drive_node"],
        "rail": ["rail_only", "drive_node"],
        "bus": ["bus_only", "drive_node"],
        "transit": ["bus_only", "rail_only", "drive_node"],
        "walk": ["walk_node"],
        "bike": ["bike_node"],
    }

    def __init__(self, nodes: GeoDataFrame, links: GeoDataFrame, shapes: GeoDataFrame):
        """
        Constructor
        """

        if not RoadwayNetwork.validate_object_types(nodes, links, shapes):
            sys.exit("RoadwayNetwork: Invalid constructor data type")

        self.nodes_df = nodes
        self.links_df = links
        self.shapes_df = shapes

        self.link_file = None
        self.node_file = None
        self.shape_file = None

        # Add non-required fields if they aren't there.
        # for field, default_value in RoadwayNetwork.OPTIONAL_FIELDS:
        #    if field not in self.links_df.columns:
        #        self.links_df[field] = default_value
        if not self.validate_uniqueness():
            raise ValueError("IDs in network not unique")
        self.selections = {}

    @staticmethod
    def read(
        link_file: str, node_file: str, shape_file: str, fast: bool = True
    ) -> RoadwayNetwork:
        """
        Reads a network from the roadway network standard
        Validates that it conforms to the schema

        args:
            link_file: full path to the link file
            node_file: full path to the node file
            shape_file: full path to the shape file
            fast: boolean that will skip validation to speed up read time

        Returns: a RoadwayNetwork instance

        .. todo:: Turn off fast=True as default
        """

        WranglerLogger.info(
            "Reading from following files:\n-{}\n-{}\n-{}.".format(
                link_file, node_file, shape_file
            )
        )

        """
        Validate Input
        """

        if not os.path.exists(link_file):
            msg = "Link file doesn't exist at: {}".format(link_file)
            WranglerLogger.error(msg)
            raise ValueError(msg)

        if not os.path.exists(node_file):
            msg = "Node file doesn't exist at: {}".format(node_file)
            WranglerLogger.error(msg)
            raise ValueError(msg)

        if not os.path.exists(shape_file):
            msg = "Shape file doesn't exist at: {}".format(shape_file)
            WranglerLogger.error(msg)
            raise ValueError(msg)

        if not fast:
            if not (
                RoadwayNetwork.validate_node_schema(node_file)
                and RoadwayNetwork.validate_link_schema(link_file)
                and RoadwayNetwork.validate_shape_schema(shape_file)
            ):

                sys.exit("RoadwayNetwork: Data doesn't conform to schema")

        with open(link_file) as f:
            link_json = json.load(f)

        link_properties = pd.DataFrame(link_json)
        link_geometries = [
            create_line_string(g["locationReferences"]) for g in link_json
        ]
        links_df = gpd.GeoDataFrame(link_properties, geometry=link_geometries)
        links_df.crs = RoadwayNetwork.CRS
        # coerce types for booleans which might not have a 1 and are therefore read in as
        # intersection
        bool_columns = [
            "rail_only",
            "bus_only",
            "drive_access",
            "bike_access",
            "walk_access",
            "truck_access",
        ]
        for bc in list(set(bool_columns) & set(links_df.columns)):
            links_df[bc] = links_df[bc].astype(bool)

        shapes_df = gpd.read_file(shape_file)
        shapes_df.dropna(subset=["geometry", "id"], inplace=True)
        shapes_df.crs = RoadwayNetwork.CRS

        # geopandas uses fiona OGR drivers, which doesn't let you have
        # a list as a property type. Therefore, must read in node_properties
        # separately in a vanilla dataframe and then convert to geopandas

        with open(node_file) as f:
            node_geojson = json.load(f)

        node_properties = pd.DataFrame(
            [g["properties"] for g in node_geojson["features"]]
        )
        node_geometries = [
            Point(g["geometry"]["coordinates"]) for g in node_geojson["features"]
        ]

        nodes_df = gpd.GeoDataFrame(node_properties, geometry=node_geometries)

        nodes_df.gdf_name = "network_nodes"

        # set a copy of the  foreign key to be the index so that the
        # variable itself remains queryiable
        nodes_df[RoadwayNetwork.NODE_FOREIGN_KEY + "_idx"] = nodes_df[
            RoadwayNetwork.NODE_FOREIGN_KEY
        ]
        nodes_df.set_index(RoadwayNetwork.NODE_FOREIGN_KEY + "_idx", inplace=True)

        nodes_df.crs = RoadwayNetwork.CRS
        nodes_df["X"] = nodes_df["geometry"].apply(lambda g: g.x)
        nodes_df["Y"] = nodes_df["geometry"].apply(lambda g: g.y)

        WranglerLogger.info("Read %s links from %s" % (len(links_df), link_file))
        WranglerLogger.info("Read %s nodes from %s" % (len(nodes_df), node_file))
        WranglerLogger.info("Read %s shapes from %s" % (len(shapes_df), shape_file))

        roadway_network = RoadwayNetwork(
            nodes=nodes_df, links=links_df, shapes=shapes_df
        )

        roadway_network.link_file = link_file
        roadway_network.node_file = node_file
        roadway_network.shape_file = shape_file

        return roadway_network

    def write(self, path: str = ".", filename: str = None) -> None:
        """
        Writes a network in the roadway network standard

        args:
            path: the path were the output will be saved
            filename: the name prefix of the roadway files that will be generated
        """

        if not os.path.exists(path):
            WranglerLogger.debug("\nPath [%s] doesn't exist; creating." % path)
            os.mkdir(path)

        if filename:
            links_file = os.path.join(path, filename + "_" + "link.json")
            nodes_file = os.path.join(path, filename + "_" + "node.geojson")
            shapes_file = os.path.join(path, filename + "_" + "shape.geojson")
        else:
            links_file = os.path.join(path, "link.json")
            nodes_file = os.path.join(path, "node.geojson")
            shapes_file = os.path.join(path, "shape.geojson")

        link_property_columns = self.links_df.columns.values.tolist()
        link_property_columns.remove("geometry")
        links_json = link_df_to_json(self.links_df, link_property_columns)
        with open(links_file, "w") as f:
            json.dump(links_json, f)

        # geopandas wont let you write to geojson because
        # it uses fiona, which doesn't accept a list as one of the properties
        # so need to convert the df to geojson manually first
        property_columns = self.nodes_df.columns.values.tolist()
        property_columns.remove("geometry")

        nodes_geojson = point_df_to_geojson(self.nodes_df, property_columns)

        with open(nodes_file, "w") as f:
            json.dump(nodes_geojson, f)

        self.shapes_df.to_file(shapes_file, driver="GeoJSON")

    @staticmethod
    def roadway_net_to_gdf(roadway_net: RoadwayNetwork) -> gpd.GeoDataFrame:
        """
        Turn the roadway network into a GeoDataFrame
        args:
            roadway_net: the roadway network to export

        returns: shapes dataframe

        .. todo:: Make this much more sophisticated, for example attach link info to shapes
        """
        return roadway_net.shapes_df

    def validate_uniqueness(self) -> bool:
        """
        Confirms that the unique identifiers are met.
        """
        valid = True
        for c in RoadwayNetwork.UNIQUE_MODEL_LINK_IDENTIFIERS:
            if c not in self.links_df.columns:
                valid = False
                msg = "Network doesn't contain unique link identifier: {}".format(c)
                WranglerLogger.error(msg)
            if not self.links_df[c].is_unique:
                valid = False
                msg = "Unique identifier {} is not unique in network links".format(c)
                WranglerLogger.error(msg)
        for c in RoadwayNetwork.LINK_FOREIGN_KEY:
            if c not in self.links_df.columns:
                valid = False
                msg = "Network doesn't contain link foreign key identifier: {}".format(
                    c
                )
                WranglerLogger.error(msg)
        link_foreign_key = self.links_df[RoadwayNetwork.LINK_FOREIGN_KEY].apply(
            lambda x: "-".join(x.map(str)), axis=1
        )
        if not link_foreign_key.is_unique:
            valid = False
            msg = "Foreign key: {} is not unique in network links".format(
                RoadwayNetwork.LINK_FOREIGN_KEY
            )
            WranglerLogger.error(msg)
        for c in RoadwayNetwork.UNIQUE_NODE_IDENTIFIERS:
            if c not in self.nodes_df.columns:
                valid = False
                msg = "Network doesn't contain unique node identifier: {}".format(c)
                WranglerLogger.error(msg)
            if not self.nodes_df[c].is_unique:
                valid = False
                msg = "Unique identifier {} is not unique in network nodes".format(c)
                WranglerLogger.error(msg)
        if RoadwayNetwork.NODE_FOREIGN_KEY not in self.nodes_df.columns:
            valid = False
            msg = "Network doesn't contain node foreign key identifier: {}".format(
                RoadwayNetwork.NODE_FOREIGN_KEY
            )
            WranglerLogger.error(msg)
        elif not self.nodes_df[RoadwayNetwork.NODE_FOREIGN_KEY].is_unique:
            valid = False
            msg = "Foreign key: {} is not unique in network nodes".format(
                RoadwayNetwork.NODE_FOREIGN_KEY
            )
            WranglerLogger.error(msg)
        if RoadwayNetwork.UNIQUE_SHAPE_KEY not in self.shapes_df.columns:
            valid = False
            msg = "Network doesn't contain unique shape id: {}".format(
                RoadwayNetwork.UNIQUE_SHAPE_KEY
            )
            WranglerLogger.error(msg)
        elif not self.shapes_df[RoadwayNetwork.UNIQUE_SHAPE_KEY].is_unique:
            valid = False
            msg = "Unique key: {} is not unique in network shapes".format(
                RoadwayNetwork.UNIQUE_SHAPE_KEY
            )
            WranglerLogger.error(msg)
        return valid

    @staticmethod
    def validate_object_types(
        nodes: GeoDataFrame, links: GeoDataFrame, shapes: GeoDataFrame
    ):
        """
        Determines if the roadway network is being built with the right object types.
        Does not validate schemas.

        Args:
            nodes: nodes geodataframe
            links: link geodataframe
            shapes: shape geodataframe

        Returns: boolean
        """

        errors = ""

        if not isinstance(nodes, GeoDataFrame):
            error_message = (
                "Incompatible nodes type:{}. Must provide a GeoDataFrame.  ".format(
                    type(nodes)
                )
            )
            WranglerLogger.error(error_message)
            errors.append(error_message)
        if not isinstance(links, GeoDataFrame):
            error_message = (
                "Incompatible links type:{}. Must provide a GeoDataFrame.  ".format(
                    type(links)
                )
            )
            WranglerLogger.error(error_message)
            errors.append(error_message)
        if not isinstance(shapes, GeoDataFrame):
            error_message = (
                "Incompatible shapes type:{}. Must provide a GeoDataFrame.  ".format(
                    type(shapes)
                )
            )
            WranglerLogger.error(error_message)
            errors.append(error_message)

        if errors:
            return False
        return True

    @staticmethod
    def validate_node_schema(
        node_file, schema_location: str = "roadway_network_node.json"
    ):
        """
        Validate roadway network data node schema and output a boolean
        """
        if not os.path.exists(schema_location):
            base_path = os.path.join(
                os.path.dirname(os.path.realpath(__file__)), "schemas"
            )
            schema_location = os.path.join(base_path, schema_location)

        with open(schema_location) as schema_json_file:
            schema = json.load(schema_json_file)

        with open(node_file) as node_json_file:
            json_data = json.load(node_json_file)

        try:
            validate(json_data, schema)
            return True

        except ValidationError as exc:
            WranglerLogger.error("Failed Node schema validation: Validation Error")
            WranglerLogger.error("Node File Loc:{}".format(node_file))
            WranglerLogger.error("Node Schema Loc:{}".format(schema_location))
            WranglerLogger.error(exc.message)

        except SchemaError as exc:
            WranglerLogger.error("Invalid Node Schema")
            WranglerLogger.error("Node Schema Loc:{}".format(schema_location))
            WranglerLogger.error(json.dumps(exc.message, indent=2))

        return False

    @staticmethod
    def validate_link_schema(
        link_file, schema_location: str = "roadway_network_link.json"
    ):
        """
        Validate roadway network data link schema and output a boolean
        """

        if not os.path.exists(schema_location):
            base_path = os.path.join(
                os.path.dirname(os.path.realpath(__file__)), "schemas"
            )
            schema_location = os.path.join(base_path, schema_location)

        with open(schema_location) as schema_json_file:
            schema = json.load(schema_json_file)

        with open(link_file) as link_json_file:
            json_data = json.load(link_json_file)

        try:
            validate(json_data, schema)
            return True

        except ValidationError as exc:
            WranglerLogger.error("Failed Link schema validation: Validation Error")
            WranglerLogger.error("Link File Loc:{}".format(link_file))
            WranglerLogger.error("Path:{}".format(exc.path))
            WranglerLogger.error(exc.message)

        except SchemaError as exc:
            WranglerLogger.error("Invalid Link Schema")
            WranglerLogger.error("Link Schema Loc: {}".format(schema_location))
            WranglerLogger.error(json.dumps(exc.message, indent=2))

        return False

    @staticmethod
    def validate_shape_schema(
        shape_file, schema_location: str = "roadway_network_shape.json"
    ):
        """
        Validate roadway network data shape schema and output a boolean
        """

        if not os.path.exists(schema_location):
            base_path = os.path.join(
                os.path.dirname(os.path.realpath(__file__)), "schemas"
            )
            schema_location = os.path.join(base_path, schema_location)

        with open(schema_location) as schema_json_file:
            schema = json.load(schema_json_file)

        with open(shape_file) as shape_json_file:
            json_data = json.load(shape_json_file)

        try:
            validate(json_data, schema)
            return True

        except ValidationError as exc:
            WranglerLogger.error("Failed Shape schema validation: Validation Error")
            WranglerLogger.error("Shape File Loc:{}".format(shape_file))
            WranglerLogger.error("Path:{}".format(exc.path))
            WranglerLogger.error(exc.message)

        except SchemaError as exc:
            WranglerLogger.error("Invalid Shape Schema")
            WranglerLogger.error("Shape Schema Loc: {}".format(schema_location))
            WranglerLogger.error(json.dumps(exc.message, indent=2))

        return False

    def validate_selection(self, selection: dict) -> bool:
        """
        Evaluate whetther the selection dictionary contains the
        minimum required values.

        Args:
            selection: selection dictionary to be evaluated

        Returns: boolean value as to whether the selection dictonary is valid.
        """
        if not set(RoadwayNetwork.SELECTION_REQUIRES).issubset(selection):
            err_msg = "Project Card Selection requires: {}".format(
                ",".join(RoadwayNetwork.SELECTION_REQUIRES)
            )
            err_msg += ", but selection only contains: {}".format(",".join(selection))
            WranglerLogger.error(err_msg)
            raise KeyError(err_msg)

        err = []
        for li in selection["link"]:
            for k, v in li.items():
                if k not in self.links_df.columns:
                    err.append(
                        "{} specified in link selection but not an attribute in network\n".format(
                            k
                        )
                    )
        selection_keys = [k for li in selection["link"] for k, v in li.items()]
        unique_link_id = bool(
            set(RoadwayNetwork.UNIQUE_MODEL_LINK_IDENTIFIERS).intersection(
                set(selection_keys)
            )
        )

        if not unique_link_id:
            for k, v in selection["A"].items():
                if (
                    k not in self.nodes_df.columns
                    and k != RoadwayNetwork.NODE_FOREIGN_KEY
                ):
                    err.append(
                        f"{k} specified in A node selection but not an attribute in network."
                    )
            for k, v in selection["B"].items():
                if (
                    k not in self.nodes_df.columns
                    and k != RoadwayNetwork.NODE_FOREIGN_KEY
                ):
                    err.append(
                        f"{k} specified in B node selection but not an attribute in network"
                    )
        if err:
            WranglerLogger.error(
                "ERROR: Selection variables in project card not found in network"
            )
            WranglerLogger.error("\n".join(err))
            WranglerLogger.error(
                "--existing node columns:{}".format(" ".join(self.nodes_df.columns))
            )
            WranglerLogger.error(
                "--existing link columns:{}".format(" ".join(self.links_df.columns))
            )
            raise ValueError()
            return False
        else:
            return True

    def orig_dest_nodes_foreign_key(
        self, selection: dict, node_foreign_key: str = ""
    ) -> tuple:
        """
        Returns the foreign key id (whatever is used in the u and v
        variables in the links file) for the AB nodes as a tuple.

        Args:
            selection : selection dictionary with A and B keys
            node_foreign_key: variable name for whatever is used by the u and v variable
            in the links_df file.  If nothing is specified, assume whatever
            default is (usually osm_node_id)

        Returns: tuple of (A_id, B_id)
        """

        if not node_foreign_key:
            node_foreign_key = RoadwayNetwork.NODE_FOREIGN_KEY
        if len(selection["A"]) > 1:
            raise ("Selection A node dictionary should be of length 1")
        if len(selection["B"]) > 1:
            raise ("Selection B node dictionary should be of length 1")

        A_node_key, A_id = next(iter(selection["A"].items()))
        B_node_key, B_id = next(iter(selection["B"].items()))

        if A_node_key != node_foreign_key:
            A_id = self.nodes_df[self.nodes_df[A_node_key] == A_id][
                node_foreign_key
            ].values[0]
        if B_node_key != node_foreign_key:
            B_id = self.nodes_df[self.nodes_df[B_node_key] == B_id][
                node_foreign_key
            ].values[0]

        return (A_id, B_id)

    @staticmethod
    def get_managed_lane_node_ids(nodes_list):
        return [x + RoadwayNetwork.MANAGED_LANES_SCALAR for x in nodes_list]

    @staticmethod
    def ox_graph(nodes_df: GeoDataFrame, links_df: GeoDataFrame):
        """
        create an osmnx-flavored network graph

        osmnx doesn't like values that are arrays, so remove the variables
        that have arrays.  osmnx also requires that certain variables
        be filled in, so do that too.

        Args:
            nodes_df : GeoDataFrame of nodes
            link_df : GeoDataFrame of links

        Returns: a networkx multidigraph
        """
        WranglerLogger.debug("starting ox_graph()")

        if "inboundReferenceIds" in nodes_df.columns:
            graph_nodes = nodes_df.copy().drop(
                ["inboundReferenceIds", "outboundReferenceIds"], axis=1
            )
        else:
            graph_nodes = nodes_df.copy()

        graph_nodes.gdf_name = "network_nodes"
        WranglerLogger.debug("GRAPH NODES: {}".format(graph_nodes.columns))
        graph_nodes["id"] = graph_nodes[RoadwayNetwork.NODE_FOREIGN_KEY]

        graph_nodes["x"] = graph_nodes["X"]
        graph_nodes["y"] = graph_nodes["Y"]

        if "osm_link_id" in links_df.columns:
            graph_links = links_df.copy().drop(
                ["osm_link_id", "locationReferences"], axis=1
            )
        else:
            graph_links = links_df.copy().drop(["locationReferences"], axis=1)

        # have to change this over into u,v b/c this is what osm-nx is expecting
        graph_links["u"] = graph_links[RoadwayNetwork.LINK_FOREIGN_KEY[0]]
        graph_links["v"] = graph_links[RoadwayNetwork.LINK_FOREIGN_KEY[1]]
        graph_links["key"] = graph_links[RoadwayNetwork.UNIQUE_LINK_KEY]

        # Per osmnx u,v,key should be a multi-index;
        #     https://osmnx.readthedocs.io/en/stable/osmnx.html#osmnx.utils_graph.graph_from_gdfs
        # However - if the index is set before hand in osmnx version <1.0 then it fails
        #     on the set_index line *within* osmnx.utils_graph.graph_from_gdfs():
        #           `for (u, v, k), row in gdf_edges.set_index(["u", "v", "key"]).iterrows():`

        if int(ox.__version__.split(".")[0]) >= 1:
            graph_links = graph_links.set_index(keys=["u", "v", "key"], drop=True)

        WranglerLogger.debug("starting ox.gdfs_to_graph()")
        try:
            G = ox.graph_from_gdfs(graph_nodes, graph_links)

        except AttributeError as attr_error:
            if (
                attr_error.args[0]
                == "module 'osmnx' has no attribute 'graph_from_gdfs'"
            ):
                # This is the only exception for which we have a workaround
                # Does this still work given the u,v,key multi-indexing?
                #
                WranglerLogger.warn(
                    "Please upgrade your OSMNX package. For now, using deprecated\
                         osmnx.gdfs_to_graph because osmnx.graph_from_gdfs not found"
                )
                G = ox.gdfs_to_graph(graph_nodes, graph_links)
            else:
                # for other AttributeErrors, raise further
                raise attr_error
        except Exception as e:
            # for other Exceptions, raise further
            raise e

        WranglerLogger.debug("finished ox.gdfs_to_graph()")
        return G

    @staticmethod
    def selection_has_unique_link_id(selection_dict: dict) -> bool:
        """
        Args:
            selection_dictionary: Dictionary representation of selection
                of roadway features, containing a "link" key.

        Returns: A boolean indicating if the selection dictionary contains
            a required unique link id.

        """
        selection_keys = [k for li in selection_dict["link"] for k, v in li.items()]
        return bool(
            set(RoadwayNetwork.UNIQUE_MODEL_LINK_IDENTIFIERS).intersection(
                set(selection_keys)
            )
        )

    def build_selection_key(self, selection_dict: dict) -> tuple:
        """
        Selections are stored by a key combining the query and the A and B ids.
        This method combines the two for you based on the selection dictionary.

        Args:
            selection_dictonary: Selection Dictionary

        Returns: Tuple serving as the selection key.

        """
        sel_query = ProjectCard.build_link_selection_query(
            selection=selection_dict,
            unique_model_link_identifiers=RoadwayNetwork.UNIQUE_MODEL_LINK_IDENTIFIERS,
        )

        if RoadwayNetwork.selection_has_unique_link_id(selection_dict):
            return sel_query

        A_id, B_id = self.orig_dest_nodes_foreign_key(selection_dict)
        return (sel_query, A_id, B_id)

    @staticmethod
    def _get_fk_nodes(_links: gpd.GeoDataFrame):
        """Find the nodes for the candidate links."""
        _n = list(
            set([i for fk in RoadwayNetwork.LINK_FOREIGN_KEY for i in list(_links[fk])])
        )
        # WranglerLogger.debug("Node foreign key list: {}".format(_n))
        return _n

    def shortest_path(
        self,
        graph_links_df: gpd.GeoDataFrame,
        O_id,
        D_id,
        nodes_df: gpd.GeoDataFrame = None,
        weight_column: str = "i",
        weight_factor: float = 1.0,
    ) -> tuple:
        """

        Args:
            graph_links_df:
            O_id: foreign key for start node
            D_id: foreign key for end node
            nodes_df: optional nodes df, otherwise will use network instance
            weight_column: column to use as a weight, defaults to "i"
            weight_factor: any additional weighting to multiply the weight column by, defaults
                to RoadwayNetwork.SP_WEIGHT_FACTOR

        Returns: tuple with length of four
        - Boolean if shortest path found
        - nx Directed graph of graph links
        - route of shortest path nodes as List
        - links in shortest path selected from links_df
        """
        WranglerLogger.debug(
            f"Calculating shortest path from {O_id} to {D_id} using {weight_column} as \
                weight with a factor of {weight_factor}"
        )

        # Prep Graph Links
        if weight_column not in graph_links_df.columns:
            WranglerLogger.warning(
                "{} not in graph_links_df so adding and initializing to 1.".format(
                    weight_column
                )
            )
            graph_links_df[weight_column] = 1

        graph_links_df.loc[:, "weight"] = 1 + (
            graph_links_df[weight_column] * weight_factor
        )

        # Select Graph Nodes
        node_list_foreign_keys = RoadwayNetwork._get_fk_nodes(graph_links_df)

        if O_id not in node_list_foreign_keys:
            msg = "O_id: {} not in Graph for finding shortest Path".format(O_id)
            WranglerLogger.error(msg)
            raise ValueError(msg)
        if D_id not in node_list_foreign_keys:
            msg = "D_id: {} not in Graph for finding shortest Path".format(D_id)
            WranglerLogger.error(msg)
            raise ValueError(msg)

        if not nodes_df:
            nodes_df = self.nodes_df
        graph_nodes_df = nodes_df.loc[node_list_foreign_keys]

        # Create Graph
        WranglerLogger.debug("Creating network graph")
        G = RoadwayNetwork.ox_graph(graph_nodes_df, graph_links_df)

        try:
            sp_route = nx.shortest_path(G, O_id, D_id, weight="weight")
            WranglerLogger.debug("Shortest path successfully routed")
        except nx.NetworkXNoPath:
            WranglerLogger.debug("No SP from {} to {} Found.".format(O_id, D_id))
            return False, G, graph_links_df, None, None

        sp_links = graph_links_df[
            graph_links_df["A"].isin(sp_route) & graph_links_df["B"].isin(sp_route)
        ]

        return True, G, graph_links_df, sp_route, sp_links

    def path_search(
        self,
        candidate_links_df: gpd.GeoDataFrame,
        O_id,
        D_id,
        weight_column: str = "i",
        weight_factor: float = 1.0,
    ):
        """

        Args:
            candidate_links: selection of links geodataframe with links likely to be part of path
            O_id: origin node foreigh key ID
            D_id: destination node foreigh key ID
            weight_column: column to use for weight of shortest path. Defaults to "i" (iteration)
            weight_factor: optional weight to multiply the weight column by when finding
                the shortest path

        Returns

        """

        def _add_breadth(
            _candidate_links_df: gpd.GeoDataFrame,
            _nodes_df: gpd.GeoDataFrame,
            _links_df: gpd.GeoDataFrame,
            i: int = None,
        ):
            """
            Add outbound and inbound reference IDs to candidate links
            from existing nodes

            Args:
                _candidate_links_df : df with the links from the previous iteration
                _nodes_df : df of all nodes in the full network
                _links_df : df of all links in the full network
                i : iteration of adding breadth

            Returns:
                candidate_links : GeoDataFrame
                    updated df with one more degree of added breadth

                node_list_foreign_keys : list of foreign key ids for nodes in the updated
                    candidate links to test if the A and B nodes are in there.
            """
            WranglerLogger.debug("-Adding Breadth-")

            if not i:
                WranglerLogger.warning("i not specified in _add_breadth, using 1")
                i = 1

            _candidate_nodes_df = _nodes_df.loc[
                RoadwayNetwork._get_fk_nodes(_candidate_links_df)
            ]
            WranglerLogger.debug("Candidate Nodes: {}".format(len(_candidate_nodes_df)))

            # Identify links to add based on outbound and inbound links from nodes
            _links_shstRefId_to_add = list(
                set(
                    sum(_candidate_nodes_df["outboundReferenceIds"].tolist(), [])
                    + sum(_candidate_nodes_df["inboundReferenceIds"].tolist(), [])
                )
                - set(_candidate_links_df["shstReferenceId"].tolist())
                - set([""])
            )
            _links_to_add_df = _links_df[
                _links_df.shstReferenceId.isin(_links_shstRefId_to_add)
            ]

            WranglerLogger.debug("Adding {} links.".format(_links_to_add_df.shape[0]))

            # Add information about what iteration the link was added in
            _links_df[_links_df.model_link_id.isin(_links_shstRefId_to_add)]["i"] = i

            # Append links and update node list
            _candidate_links_df = _candidate_links_df.append(_links_to_add_df)
            _node_list_foreign_keys = RoadwayNetwork._get_fk_nodes(_candidate_links_df)

            return _candidate_links_df, _node_list_foreign_keys

        # -----------------------------------
        # Set search breadth to zero + set max
        # -----------------------------------
        i = 0
        max_i = RoadwayNetwork.SEARCH_BREADTH
        # -----------------------------------
        # Add links to the graph until
        #   (i) the A and B nodes are in the
        #       foreign key list
        #          - OR -
        #   (ii) reach maximum search breadth
        # -----------------------------------
        node_list_foreign_keys = RoadwayNetwork._get_fk_nodes(candidate_links_df)
        WranglerLogger.debug("Initial set of nodes: {}".format(node_list_foreign_keys))
        while (
            O_id not in node_list_foreign_keys or D_id not in node_list_foreign_keys
        ) and i <= max_i:
            WranglerLogger.debug(
                "Adding breadth - i: {}, Max i: {}] - {} and {} not found in node list.".format(
                    i, max_i, O_id, D_id
                )
            )
            i += 1
            candidate_links_df, node_list_foreign_keys = _add_breadth(
                candidate_links_df, self.nodes_df, self.links_df, i=i
            )
        # -----------------------------------
        #  Once have A and B in graph,
        #  Try calculating shortest path
        # -----------------------------------
        WranglerLogger.debug("calculating shortest path from graph")
        (
            sp_found,
            graph,
            candidate_links_df,
            shortest_path_route,
            shortest_path_links,
        ) = self.shortest_path(candidate_links_df, O_id, D_id)
        if sp_found:
            return graph, candidate_links_df, shortest_path_route, shortest_path_links

        if not sp_found:
            WranglerLogger.debug(
                "No shortest path found with breadth of {i}, trying greater breadth until SP \
                    found or max breadth {max_i} reached."
            )
        while not sp_found and i <= RoadwayNetwork.MAX_SEARCH_BREADTH:
            WranglerLogger.debug(
                "Adding breadth, with shortest path iteration. i: {} Max i: {}".format(
                    i, max_i
                )
            )
            i += 1
            candidate_links_df, node_list_foreign_keys = _add_breadth(
                candidate_links_df, self.nodes_df, self.links_df, i=i
            )
            (
                sp_found,
                graph,
                candidate_links_df,
                route,
                shortest_path_links,
            ) = self.shortest_path(candidate_links_df, O_id, D_id)

        if sp_found:
            return graph, candidate_links_df, route, shortest_path_links

        if not sp_found:
            msg = "Couldn't find path from {} to {} after adding {} links in breadth".format(
                O_id, D_id, i
            )
            WranglerLogger.error(msg)
            raise NoPathFound(msg)

    def select_roadway_features(
        self, selection: dict, search_mode="drive", force_search=False
    ) -> GeoDataFrame:
        """
        Selects roadway features that satisfy selection criteria

        Example usage:
            net.select_roadway_features(
              selection = [ {
                #   a match condition for the from node using osm,
                #   shared streets, or model node number
                'from': {'osm_model_link_id': '1234'},
                #   a match for the to-node..
                'to': {'shstid': '4321'},
                #   a regex or match for facility condition
                #   could be # of lanes, facility type, etc.
                'facility': {'name':'Main St'},
                }, ... ])

        Args:
            selection : dictionary with keys for:
                 A - from node
                 B - to node
                 link - which includes at least a variable for `name` or 'all' if all selected
            search_mode: will be overridden if 'link':'all'

        Returns: a list of link IDs in selection
        """
        if selection.get("link") == "all":
            return self.links_df.index.tolist()

        WranglerLogger.debug("validating selection")
        self.validate_selection(selection)

        # create a unique key for the selection so that we can cache it
        sel_key = self.build_selection_key(selection)
        WranglerLogger.debug("Selection Key: {}".format(sel_key))

        # if this selection has been queried before, just return the
        # previously selected links
        if sel_key in self.selections and not force_search:
            if self.selections[sel_key]["selection_found"]:
                return self.selections[sel_key]["selected_links"].index.tolist()
            else:
                msg = "Selection previously queried but no selection found"
                WranglerLogger.error(msg)
                raise Exception(msg)
        self.selections[sel_key] = {}
        self.selections[sel_key]["selection_found"] = False

        unique_model_link_identifer_in_selection = (
            RoadwayNetwork.selection_has_unique_link_id(selection)
        )
        if not unique_model_link_identifer_in_selection:
            A_id, B_id = self.orig_dest_nodes_foreign_key(selection)
        # identify candidate links which match the initial query
        # assign them as iteration = 0
        # subsequent iterations that didn't match the query will be
        # assigned a heigher weight in the shortest path
        WranglerLogger.debug("Building selection query")
        # build a selection query based on the selection dictionary

        sel_query = ProjectCard.build_link_selection_query(
            selection=selection,
            unique_model_link_identifiers=RoadwayNetwork.UNIQUE_MODEL_LINK_IDENTIFIERS,
            mode=RoadwayNetwork.MODES_TO_NETWORK_LINK_VARIABLES[search_mode],
        )
        WranglerLogger.debug("Selecting features:\n{}".format(sel_query))

        self.selections[sel_key]["candidate_links"] = self.links_df.query(
            sel_query, engine="python"
        )
        WranglerLogger.debug("Completed query")
        candidate_links = self.selections[sel_key][
            "candidate_links"
        ]  # b/c too long to keep that way

        candidate_links["i"] = 0

        if len(candidate_links.index) == 0 and unique_model_link_identifer_in_selection:
            msg = "No links found based on unique link identifiers.\nSelection Failed."
            WranglerLogger.error(msg)
            raise Exception(msg)

        if len(candidate_links.index) == 0:
            WranglerLogger.debug(
                "No candidate links in initial search.\nRetrying query using 'ref' instead of \
                    'name'"
            )
            # if the query doesn't come back with something from 'name'
            # try it again with 'ref' instead
            selection_has_name_key = any("name" in d for d in selection["link"])

            if not selection_has_name_key:
                msg = "Not able to complete search using 'ref' instead of 'name' because 'name' \
                    not in search."
                WranglerLogger.error(msg)
                raise Exception(msg)

            if "ref" not in self.links_df.columns:
                msg = "Not able to complete search using 'ref' because 'ref' not in network."
                WranglerLogger.error(msg)
                raise Exception(msg)

            WranglerLogger.debug("Trying selection query replacing 'name' with 'ref'")
            sel_query = sel_query.replace("name", "ref")

            self.selections[sel_key]["candidate_links"] = self.links_df.query(
                sel_query, engine="python"
            )
            candidate_links = self.selections[sel_key]["candidate_links"]

            candidate_links["i"] = 0

            if len(candidate_links.index) == 0:
                msg = "No candidate links in search using either 'name' or 'ref' in query.\
                    Selection Failed."
                WranglerLogger.error(msg)
                raise Exception(msg)

<<<<<<< HEAD
        def _add_breadth(candidate_links: DataFrame, nodes: DataFrame, links, i):
            """
            Add outbound and inbound reference IDs to candidate links
            from existing nodes

            Args:
            candidate_links : GeoDataFrame
                df with the links from the previous iteration that we
                want to add on to

            nodes : GeoDataFrame
                df of all nodes in the full network

            links : GeoDataFrame
                df of all links in the full network

            i : int
                iteration of adding breadth

            Returns:
                candidate_links : GeoDataFrame
                    updated df with one more degree of added breadth

                node_list_foreign_keys : list
                    list of foreign key ids for nodes in the updated candidate links
                    to test if the A and B nodes are in there.

            ..todo:: Make unique ID for links in the settings
            """
            WranglerLogger.debug("-Adding Breadth-")

            node_list_foreign_keys = list(
                set(
                    [
                        i
                        for fk in RoadwayNetwork.LINK_FOREIGN_KEY
                        for i in list(candidate_links[fk])
                    ]
                )
                # set(list(candidate_links["u"]) + list(candidate_links["v"]))
            )
            candidate_nodes = nodes.loc[node_list_foreign_keys]
            WranglerLogger.debug("Candidate Nodes: {}".format(len(candidate_nodes)))
            links_shstRefId_to_add = list(
                set(
                    sum(candidate_nodes["outboundReferenceIds"].tolist(), [])
                    + sum(candidate_nodes["inboundReferenceIds"].tolist(), [])
                )
                - set(candidate_links["shstReferenceId"].tolist())
                - set([""])
            )
            ##TODO make unique ID for links in the settings
            # print("Link IDs to add: {}".format(links_shstRefId_to_add))
            # print("Links: ", links_id_to_add)
            links_to_add = links[links.shstReferenceId.isin(links_shstRefId_to_add)]
            # print("Adding Links:",links_to_add)
            WranglerLogger.debug("Adding {} links.".format(links_to_add.shape[0]))
            links[links.model_link_id.isin(links_shstRefId_to_add)]["i"] = i
            candidate_links = candidate_links.append(links_to_add)
            node_list_foreign_keys = list(
                set(
                    [
                        i
                        for fk in RoadwayNetwork.LINK_FOREIGN_KEY
                        for i in list(candidate_links[fk])
                    ]
                )
                # set(list(candidate_links["u"]) + list(candidate_links["v"]))
            )

            return candidate_links, node_list_foreign_keys

        def _shortest_path():
            WranglerLogger.debug(
                "_shortest_path(): calculating shortest path from graph"
            )
            candidate_links.loc[:, "weight"] = 1 + (
                candidate_links["i"] * RoadwayNetwork.SP_WEIGHT_FACTOR
            )

            node_list_foreign_keys = list(
                set(
                    [
                        i
                        for fk in RoadwayNetwork.LINK_FOREIGN_KEY
                        for i in list(candidate_links[fk])
                    ]
                )
                # set(list(candidate_links["u"]) + list(candidate_links["v"]))
            )

            candidate_nodes = self.nodes_df.loc[node_list_foreign_keys]

            WranglerLogger.debug("creating network graph")
            G = RoadwayNetwork.ox_graph(candidate_nodes, candidate_links)
            self.selections[sel_key]["graph"] = G
            self.selections[sel_key]["candidate_links"] = candidate_links

            try:
                WranglerLogger.debug(
                    "Calculating NX shortest path from A_id: {} to B_id: {}".format(
                        A_id, B_id
                    )
                )
                sp_route = nx.shortest_path(G, A_id, B_id, weight="weight")
                WranglerLogger.debug("Shortest path successfully routed")

            except nx.NetworkXNoPath:
                return False

            sp_links = candidate_links[
                candidate_links["A"].isin(sp_route)
                & candidate_links["B"].isin(sp_route)
=======
        if unique_model_link_identifer_in_selection:
            # unique identifier exists and no need to go through big search
            self.selections[sel_key]["selected_links"] = self.selections[sel_key][
                "candidate_links"
>>>>>>> 837586f1
            ]
            self.selections[sel_key]["selection_found"] = True

            return self.selections[sel_key]["selected_links"].index.tolist()

        else:
            WranglerLogger.debug("Not a unique ID selection, conduct search.")
            (
                self.selections[sel_key]["graph"],
                self.selections[sel_key]["candidate_links"],
                self.selections[sel_key]["route"],
                self.selections[sel_key]["links"],
            ) = self.path_search(
                self.selections[sel_key]["candidate_links"],
                A_id,
                B_id,
                weight_factor=RoadwayNetwork.SP_WEIGHT_FACTOR,
            )

            if len(selection["link"]) == 1:
                self.selections[sel_key]["selected_links"] = self.selections[sel_key][
                    "links"
                ]

            # Conduct a "selection on the selection" if have additional requirements to satisfy
            else:
                resel_query = ProjectCard.build_link_selection_query(
                    selection=selection,
                    unique_model_link_identifiers=RoadwayNetwork.UNIQUE_MODEL_LINK_IDENTIFIERS,
                    mode=RoadwayNetwork.MODES_TO_NETWORK_LINK_VARIABLES[search_mode],
                    ignore=["name"],
                )
                WranglerLogger.debug("Reselecting features:\n{}".format(resel_query))
                self.selections[sel_key]["selected_links"] = self.selections[sel_key][
                    "links"
                ].query(resel_query, engine="python")

            self.selections[sel_key]["selection_found"] = True
            return self.selections[sel_key]["selected_links"].index.tolist()

    def validate_properties(
        self,
        properties: dict,
        ignore_existing: bool = False,
        require_existing_for_change: bool = False,
    ) -> bool:
        """
        If there are change or existing commands, make sure that that
        property exists in the network.

        Args:
            properties : properties dictionary to be evaluated
            ignore_existing: If True, will only warn about properties
                that specify an "existing" value.  If False, will fail.
            require_existing_for_change: If True, will fail if there isn't
                a specified value in theproject card for existing when a
                change is specified.

        Returns: boolean value as to whether the properties dictonary is valid.
        """

        validation_error_message = []

        for p in properties:
            if p["property"] not in self.links_df.columns:
                if p.get("change"):
                    validation_error_message.append(
                        f'"Change" is specified for attribute { p["property"]}, but doesn\'t \
                            exist in base network'
                    )

                if p.get("existing") and not ignore_existing:
                    validation_error_message.append(
                        f'"Existing" is specified for attribute { p["property"]}, but doesn\'t \
                            exist in base network\n'
                    )
                elif p.get("existing"):
                    WranglerLogger.warning(
                        f'"Existing" is specified for attribute {p["property"]}, but doesn\'t \
                            exist in base network.'
                    )

            if p.get("change") and not p.get("existing"):
                if require_existing_for_change:
                    validation_error_message.append(
                        f'"Change" is specified for attribute {p["property"]}, but there \
                            isn\'t a value for existing.\nTo proceed, run with the setting \
                            require_existing_for_change=False'
                    )
                else:
                    WranglerLogger.warning(
                        f'"Change" is specified for attribute {p["property"]}, but there \
                            isn\'t a value for existing'
                    )

        if validation_error_message:
            WranglerLogger.error(" ".join(validation_error_message))
            raise ValueError()

    def apply(self, project_card_dictionary: dict):
        """
        Wrapper method to apply a project to a roadway network.

        Args:
            project_card_dictionary: dict
              a dictionary of the project card object

        """

        WranglerLogger.info(
            "Applying Project to Roadway Network: {}".format(
                project_card_dictionary["project"]
            )
        )

        def _apply_individual_change(project_dictionary: dict):

            if project_dictionary["category"].lower() == "roadway property change":
                self.apply_roadway_feature_change(
                    self.select_roadway_features(project_dictionary["facility"]),
                    project_dictionary["properties"],
                )
            elif project_dictionary["category"].lower() == "parallel managed lanes":
                self.apply_managed_lane_feature_change(
                    self.select_roadway_features(project_dictionary["facility"]),
                    project_dictionary["properties"],
                )
            elif project_dictionary["category"].lower() == "add new roadway":
                self.add_new_roadway_feature_change(
                    project_dictionary.get("links"), project_dictionary.get("nodes")
                )
            elif project_dictionary["category"].lower() == "roadway deletion":
                self.delete_roadway_feature_change(
                    project_dictionary.get("links"), project_dictionary.get("nodes")
                )
            elif project_dictionary["category"].lower() == "calculated roadway":
                self.apply_python_calculation(project_dictionary["pycode"])
            else:
                raise (BaseException)

        if project_card_dictionary.get("changes"):
            for project_dictionary in project_card_dictionary["changes"]:
                _apply_individual_change(project_dictionary)
        else:
            _apply_individual_change(project_card_dictionary)

    def apply_python_calculation(
        self, pycode: str, in_place: bool = True
    ) -> Union(None, RoadwayNetwork):
        """
        Changes roadway network object by executing pycode.

        Args:
            pycode: python code which changes values in the roadway network object
            in_place: update self or return a new roadway network object
        """
        exec(pycode)

    def apply_roadway_feature_change(
        self, link_idx: list, properties: dict, in_place: bool = True
    ) -> Union(None, RoadwayNetwork):
        """
        Changes the roadway attributes for the selected features based on the
        project card information passed

        Args:
            link_idx : list
                lndices of all links to apply change to
            properties : list of dictionarys
                roadway properties to change
            in_place: boolean
                update self or return a new roadway network object
        """

        # check if there are change or existing commands that that property
        #   exists in the network
        # if there is a set command, add that property to network
        self.validate_properties(properties)

        for i, p in enumerate(properties):
            attribute = p["property"]

            # if project card specifies an existing value in the network
            #   check and see if the existing value in the network matches
            if p.get("existing"):
                network_values = self.links_df.loc[link_idx, attribute].tolist()
                if not set(network_values).issubset([p.get("existing")]):
                    WranglerLogger.warning(
                        "Existing value defined for {} in project card does "
                        "not match the value in the roadway network for the "
                        "selected links".format(attribute)
                    )

            if in_place:
                if "set" in p.keys():
                    self.links_df.loc[link_idx, attribute] = p["set"]
                else:
                    self.links_df.loc[link_idx, attribute] = (
                        self.links_df.loc[link_idx, attribute] + p["change"]
                    )
            else:
                if i == 0:
                    updated_network = copy.deepcopy(self)

                if "set" in p.keys():
                    updated_network.links_df.loc[link_idx, attribute] = p["set"]
                else:
                    updated_network.links_df.loc[link_idx, attribute] = (
                        updated_network.links_df.loc[link_idx, attribute] + p["change"]
                    )

                if i == len(properties) - 1:
                    return updated_network

    def apply_managed_lane_feature_change(
        self, link_idx: list, properties: dict, in_place: bool = True
    ) -> Union[None, 'RoadwayNetwork']:
        """
        Apply the managed lane feature changes to the roadway network

        Args:
            link_idx : list of lndices of all links to apply change to
            properties : list of dictionarys roadway properties to change
            in_place: boolean to indicate whether to update self or return
                a new roadway network object

        .. todo:: decide on connectors info when they are more specific in project card
        """
        i=0
        # add ML flag
        if "managed" in self.links_df.columns:
            self.links_df.loc[link_idx, "managed"] = 1
        else:
            self.links_df["managed"] = 0
            self.links_df.loc[link_idx, "managed"] = 1

        p = 1

        for p in properties:
            attribute = p["property"]
            attr_value = ""

            for idx in link_idx:
                if "group" in p.keys():
                    attr_value = {}

                    if "set" in p.keys():
                        attr_value["default"] = p["set"]
                    elif "change" in p.keys():
                        attr_value["default"] = (
                            self.links_df.at[idx, attribute] + p["change"]
                        )

                    attr_value["timeofday"] = []

                    for g in p["group"]:
                        category = g["category"]
                        for tod in g["timeofday"]:
                            if "set" in tod.keys():
                                attr_value["timeofday"].append(
                                    {
                                        "category": category,
                                        "time": parse_time_spans(tod["time"]),
                                        "value": tod["set"],
                                    }
                                )
                            elif "change" in tod.keys():
                                attr_value["timeofday"].append(
                                    {
                                        "category": category,
                                        "time": parse_time_spans(tod["time"]),
                                        "value": self.links_df.at[idx, attribute]
                                        + tod["change"],
                                    }
                                )

                elif "timeofday" in p.keys():
                    attr_value = {}

                    if "set" in p.keys():
                        attr_value["default"] = p["set"]
                    elif "change" in p.keys():
                        attr_value["default"] = (
                            self.links_df.at[idx, attribute] + p["change"]
                        )

                    attr_value["timeofday"] = []

                    for tod in p["timeofday"]:
                        if "set" in tod.keys():
                            attr_value["timeofday"].append(
                                {
                                    "time": parse_time_spans(tod["time"]),
                                    "value": tod["set"],
                                }
                            )
                        elif "change" in tod.keys():
                            attr_value["timeofday"].append(
                                {
                                    "time": parse_time_spans(tod["time"]),
                                    "value": self.links_df.at[idx, attribute]
                                    + tod["change"],
                                }
                            )
                elif "set" in p.keys():
                    attr_value = p["set"]

                elif "change" in p.keys():
                    attr_value = self.links_df.at[idx, attribute] + p["change"]

                if in_place:
                    if attribute in self.links_df.columns and not isinstance(
                        attr_value, numbers.Number
                    ):
                        # if the attribute already exists
                        # and the attr value we are trying to set is not numeric
                        # then change the attribute type to object
                        self.links_df[attribute] = self.links_df[attribute].astype(
                            object
                        )

                    if attribute not in self.links_df.columns:
                        # if it is a new attribute then initialize with NaN values
                        self.links_df[attribute] = "NaN"

                    self.links_df.at[idx, attribute] = attr_value

                else:
                    if i == 1:
                        updated_network = copy.deepcopy(self)

                    if attribute in self.links_df.columns and not isinstance(
                        attr_value, numbers.Number
                    ):
                        # if the attribute already exists
                        # and the attr value we are trying to set is not numeric
                        # then change the attribute type to object
                        updated_network.links_df[attribute] = updated_network.links_df[
                            attribute
                        ].astype(object)

                    if attribute not in updated_network.links_df.columns:
                        # if it is a new attribute then initialize with NaN values
                        updated_network.links_df[attribute] = "NaN"

                    updated_network.links_df.at[idx, attribute] = attr_value

                    if p == len(properties):
                        return updated_network
                    else:
                        p = p + 1

    def add_new_roadway_feature_change(self, links: dict, nodes: dict) -> None:
        """
        add the new roadway features defined in the project card.
        new shapes are also added for the new roadway links.

        args:
            links : list of dictionaries
            nodes : list of dictionaries

        returns: None

        .. todo:: validate links and nodes dictionary
        """

        def _add_dict_to_df(df, new_dict):
            df_column_names = df.columns
            new_row_to_add = {}

            # add the fields from project card that are in the network
            for property in df_column_names:
                if property in new_dict.keys():
                    if df[property].dtype == np.float64:
                        value = pd.to_numeric(new_dict[property], downcast="float")
                    elif df[property].dtype == np.int64:
                        value = pd.to_numeric(new_dict[property], downcast="integer")
                    else:
                        value = str(new_dict[property])
                else:
                    value = ""

                new_row_to_add[property] = value

            # add the fields from project card that are NOT in the network
            for key, value in new_dict.items():
                if key not in df_column_names:
                    new_row_to_add[key] = new_dict[key]

            out_df = df.append(new_row_to_add, ignore_index=True)
            return out_df

        if nodes is not None:
            for node in nodes:
                if node.get(RoadwayNetwork.NODE_FOREIGN_KEY) is None:
                    msg = "New link to add doesn't contain link foreign key identifier: {}".format(
                        RoadwayNetwork.NODE_FOREIGN_KEY
                    )
                    WranglerLogger.error(msg)
                    raise ValueError(msg)

                node_query = (
                    RoadwayNetwork.UNIQUE_NODE_KEY
                    + " == "
                    + str(node[RoadwayNetwork.NODE_FOREIGN_KEY])
                )
                if not self.nodes_df.query(node_query, engine="python").empty:
                    msg = "Node with id = {} already exist in the network".format(
                        node[RoadwayNetwork.NODE_FOREIGN_KEY]
                    )
                    WranglerLogger.error(msg)
                    raise ValueError(msg)

            for node in nodes:
                self.nodes_df = _add_dict_to_df(self.nodes_df, node)

        if links is not None:
            for link in links:
                for key in RoadwayNetwork.LINK_FOREIGN_KEY:
                    if link.get(key) is None:
                        msg = "New link to add doesn't contain link foreign key identifier: {key}"
                        WranglerLogger.error(msg)
                        raise ValueError(msg)

                ab_query = "A == " + str(link["A"]) + " and B == " + str(link["B"])

                if not self.links_df.query(ab_query, engine="python").empty:
                    msg = "Link with A = {} and B = {} already exist in the network".format(
                        link["A"], link["B"]
                    )
                    WranglerLogger.error(msg)
                    raise ValueError(msg)

                if self.nodes_df[
                    self.nodes_df[RoadwayNetwork.UNIQUE_NODE_KEY] == link["A"]
                ].empty:
                    msg = f"New link to add has A node = {link['A']} but the node does not exist \
                        in the network"
                    WranglerLogger.error(msg)
                    raise ValueError(msg)

                if self.nodes_df[
                    self.nodes_df[RoadwayNetwork.UNIQUE_NODE_KEY] == link["B"]
                ].empty:
                    msg = "New link to add has B node = {link['B']} but the node does \
                        not exist in the network"
                    WranglerLogger.error(msg)
                    raise ValueError(msg)

            for link in links:
                link["new_link"] = 1
                self.links_df = _add_dict_to_df(self.links_df, link)

            # add location reference and geometry for new links
            self.links_df["locationReferences"] = self.links_df.apply(
                lambda x: create_location_reference_from_nodes(
                    self.nodes_df[
                        self.nodes_df[RoadwayNetwork.NODE_FOREIGN_KEY] == x["A"]
                    ].squeeze(),
                    self.nodes_df[
                        self.nodes_df[RoadwayNetwork.NODE_FOREIGN_KEY] == x["B"]
                    ].squeeze(),
                )
                if x["new_link"] == 1
                else x["locationReferences"],
                axis=1,
            )
            self.links_df["geometry"] = self.links_df.apply(
                lambda x: create_line_string(x["locationReferences"])
                if x["new_link"] == 1
                else x["geometry"],
                axis=1,
            )

            self.links_df[RoadwayNetwork.UNIQUE_SHAPE_KEY] = self.links_df.apply(
                lambda x: create_unique_shape_id(x["geometry"])
                if x["new_link"] == 1
                else x[RoadwayNetwork.UNIQUE_SHAPE_KEY],
                axis=1,
            )

            # add new shapes
            added_links = self.links_df[self.links_df["new_link"] == 1]

            added_shapes_df = pd.DataFrame({"geometry": added_links["geometry"]})
            added_shapes_df[RoadwayNetwork.UNIQUE_SHAPE_KEY] = added_shapes_df[
                "geometry"
            ].apply(lambda x: create_unique_shape_id(x))
            self.shapes_df = self.shapes_df.append(added_shapes_df)

            self.links_df.drop(["new_link"], axis=1, inplace=True)

    def delete_roadway_feature_change(
        self, links: dict, nodes: dict, ignore_missing=True
    ) -> None:
        """
        delete the roadway features defined in the project card.
        valid links and nodes defined in the project gets deleted
        and shapes corresponding to the deleted links are also deleted.

        Args:
            links : dict
                list of dictionaries
            nodes : dict
                list of dictionaries
            ignore_missing: bool
                If True, will only warn about links/nodes that are missing from
                network but specified to "delete" in project card
                If False, will fail.
        """

        missing_error_message = []

        if links is not None:
            shapes_to_delete = []
            for key, val in links.items():
                missing_links = [v for v in val if v not in self.links_df[key].tolist()]
                if missing_links:
                    message = f"Links attribute {key} with values as {missing_links} does not \
                        exist in the network"
                    if ignore_missing:
                        WranglerLogger.warning(message)
                    else:
                        missing_error_message.append(message)

                deleted_links = self.links_df[self.links_df[key].isin(val)]
                shapes_to_delete.extend(
                    deleted_links[RoadwayNetwork.UNIQUE_SHAPE_KEY].tolist()
                )

                self.links_df.drop(
                    self.links_df.index[self.links_df[key].isin(val)], inplace=True
                )

            self.shapes_df.drop(
                self.shapes_df.index[
                    self.shapes_df[RoadwayNetwork.UNIQUE_SHAPE_KEY].isin(
                        shapes_to_delete
                    )
                ],
                inplace=True,
            )

        if nodes is not None:
            for key, val in nodes.items():
                missing_nodes = [v for v in val if v not in self.nodes_df[key].tolist()]
                if missing_nodes:
                    message = f"Nodes attribute {key} with values as {missing_links} \
                        does not exist in the network."
                    if ignore_missing:
                        WranglerLogger.warning(message)
                    else:
                        missing_error_message.append(message)

                self.nodes_df = self.nodes_df[~self.nodes_df[key].isin(val)]

        if missing_error_message:
            WranglerLogger.error(" ".join(missing_error_message))
            raise ValueError()

    def get_property_by_time_period_and_group(
        self, property, time_period=None, category=None
    ):
        """
        Return a series for the properties with a specific group or time period.

        args
        ------
        property: str
          the variable that you want from network
        time_period: list(str)
          the time period that you are querying for
          i.e. ['16:00', '19:00']
        category: str or list(str)(Optional)
          the group category
          i.e. "sov"

          or

          list of group categories in order of search, i.e.
          ["hov3","hov2"]

        returns
        --------
        pandas series
        """

        def _get_property(
            v,
            time_spans=None,
            category=None,
            return_partial_match: bool = False,
            partial_match_minutes: int = 60,
        ):
            """

            .. todo:: return the time period with the largest overlap

            """

            if category and not time_spans:
                WranglerLogger.error(
                    "\nShouldn't have a category group without time spans"
                )
                raise ValueError("Shouldn't have a category group without time spans")

            # simple case
            if type(v) in (int, float, str):
                return v

            if not category:
                category = ["default"]
            elif isinstance(category, str):
                category = [category]
            search_cats = [c.lower() for c in category]

            # if no time or group specified, but it is a complex link situation
            if not time_spans:
                if "default" in v.keys():
                    return v["default"]
                else:
                    WranglerLogger.debug(f"variable: {v}")
                    msg = f"Variable {v} is more complex in network than query"
                    WranglerLogger.error(msg)
                    raise ValueError(msg)

            if v.get("timeofday"):
                categories = []
                for tg in v["timeofday"]:
                    if (
                        (time_spans[0] >= tg["time"][0])
                        and (time_spans[1] <= tg["time"][1])
                        and (time_spans[0] <= time_spans[1])
                    ):
                        if tg.get("category"):
                            categories += tg["category"]
                            for c in search_cats:
                                print("CAT:", c, tg["category"])
                                if c in tg["category"]:
                                    # print("Var:", v)
                                    # print(
                                    #    "RETURNING:", time_spans, category, tg["value"]
                                    # )
                                    return tg["value"]
                        else:
                            # print("Var:", v)
                            # print("RETURNING:", time_spans, category, tg["value"])
                            return tg["value"]

                    if (
                        (time_spans[0] >= tg["time"][0])
                        and (time_spans[1] <= tg["time"][1])
                        and (time_spans[0] > time_spans[1])
                        and (tg["time"][0] > tg["time"][1])
                    ):
                        if tg.get("category"):
                            categories += tg["category"]
                            for c in search_cats:
                                print("CAT:", c, tg["category"])
                                if c in tg["category"]:
                                    # print("Var:", v)
                                    # print(
                                    #    "RETURNING:", time_spans, category, tg["value"]
                                    # )
                                    return tg["value"]
                        else:
                            # print("Var:", v)
                            # print("RETURNING:", time_spans, category, tg["value"])
                            return tg["value"]

                    # if there isn't a fully matched time period, see if there is an overlapping
                    # one right now just return the first overlapping ones
                    # TODO return the time period with the largest overlap

                    if (
                        (time_spans[0] >= tg["time"][0])
                        and (time_spans[0] <= tg["time"][1])
                    ) or (
                        (time_spans[1] >= tg["time"][0])
                        and (time_spans[1] <= tg["time"][1])
                    ):
                        overlap_minutes = max(
                            0,
                            min(tg["time"][1], time_spans[1])
                            - max(time_spans[0], tg["time"][0]),
                        )
                        # print("OLM",overlap_minutes)
                        if not return_partial_match and overlap_minutes > 0:
                            WranglerLogger.debug(
                                f"Couldn't find time period consistent with {time_spans}, but \
                                    found a partial match: {tg['time']}. Consider allowing \
                                    partial matches using 'return_partial_match' keyword or \
                                    updating query."
                            )
                        elif (
                            overlap_minutes < partial_match_minutes
                            and overlap_minutes > 0
                        ):
                            WranglerLogger.debug(
                                f"Time period: {time_spans} overlapped less than the minimum number \
                                of minutes ({overlap_minutes}<{partial_match_minutes}) to be \
                                considered a match with time period in network: {tg['time']}."
                            )
                        elif overlap_minutes > 0:
                            WranglerLogger.debug(
                                f"Returning a partial time period match. Time period: {time_spans}\
                                overlapped the minimum number of minutes ({overlap_minutes}>=\
                                {partial_match_minutes}) to be considered a match with time period\
                                 in network: {tg['time']}."
                            )
                            if tg.get("category"):
                                categories += tg["category"]
                                for c in search_cats:
                                    print("CAT:", c, tg["category"])
                                    if c in tg["category"]:
                                        # print("Var:", v)
                                        # print(
                                        #    "RETURNING:",
                                        #    time_spans,
                                        #    category,
                                        #    tg["value"],
                                        # )
                                        return tg["value"]
                            else:
                                # print("Var:", v)
                                # print("RETURNING:", time_spans, category, tg["value"])
                                return tg["value"]

                """
                WranglerLogger.debug(
                    "\nCouldn't find time period for {}, returning default".format(
                        str(time_spans)
                    )
                )
                """
                if "default" in v.keys():
                    # print("Var:", v)
                    # print("RETURNING:", time_spans, v["default"])
                    return v["default"]
                else:
                    # print("Var:", v)
                    WranglerLogger.error(
                        "\nCan't find default; must specify a category in {}".format(
                            str(categories)
                        )
                    )
                    raise ValueError(
                        "Can't find default, must specify a category in: {}".format(
                            str(categories)
                        )
                    )

        time_spans = parse_time_spans(time_period)

        return self.links_df[property].apply(
            _get_property, time_spans=time_spans, category=category
        )

    def create_dummy_connector_links(gp_df: GeoDataFrame, ml_df: GeoDataFrame):
        """
        create dummy connector links between the general purpose and managed lanes

        args:
            gp_df : GeoDataFrame
                dataframe of general purpose links (where managed lane also exists)
            ml_df : GeoDataFrame
                dataframe of corresponding managed lane links
        """

        gp_ml_links_df = pd.concat(
            [gp_df, ml_df.add_prefix("ML_")], axis=1, join="inner"
        )

        access_df = gp_df.iloc[0:0, :].copy()
        egress_df = gp_df.iloc[0:0, :].copy()

        def _get_connector_references(ref_1: list, ref_2: list, link_type: str):
            if link_type == "access_link":
                out_location_reference = [
                    {"sequence": 1, "point": ref_1[0]["point"]},
                    {"sequence": 2, "point": ref_2[0]["point"]},
                ]

            elif link_type == "egress_link":
                out_location_reference = [
                    {"sequence": 1, "point": ref_2[1]["point"]},
                    {"sequence": 2, "point": ref_1[1]["point"]},
                ]

            else:
                raise ValueError(
                    f"Unknown connector link type: {link_type}. \
                    Should be one of [access_link,egress_link]"
                )
            return out_location_reference

        free_access = True if "ML_access_point" not in gp_ml_links_df.columns else False
        free_egress = True if "ML_egress_point" not in gp_ml_links_df.columns else False

        for index, row in gp_ml_links_df.iterrows():
            if not free_access:
                if row["A"] not in row["ML_access_point"]:
                    continue
            access_row = {
                "A": row["A"],
                "B": row["ML_A"],
                "model_link_id": row["model_link_id"] + row["ML_model_link_id"] + 1,
                "name": "Access Dummy " + row["name"],
                "roadway": "ml_access",
                "lanes": 1,
                "access": row["ML_access"],
                "drive_access": row["ML_drive_access"],
                "ref": "",
            }

            access_row["locationReferences"] = _get_connector_references(
                row["locationReferences"], row["ML_locationReferences"], "access_link"
            )

            access_row["distance"] = haversine_distance(
                access_row["locationReferences"][0]["point"],
                access_row["locationReferences"][1]["point"],
            )

            # ref is not a *required* attribute, so make conditional:
            if "ref" in gp_ml_links_df.columns:
                access_row["ref"] = row["ref"]

            access_df = access_df.append(access_row, ignore_index=True)

        for index, row in gp_ml_links_df.iterrows():
            if not free_egress:
                if row["B"] not in row["ML_egress_point"]:
                    continue
            egress_row = {
                "A": row["ML_B"],
                "B": row["B"],
                "name": "Egress Dummy " + row["name"],
                "model_link_id": row["model_link_id"] + row["ML_model_link_id"] + 2,
                "roadway": "ml_egress",
                "lanes": 1,
                "access": row["ML_access"],
                "drive_access": row["ML_drive_access"],
                "ref": "",
            }

            egress_row["locationReferences"] = _get_connector_references(
                row["locationReferences"],
                row["ML_locationReferences"],
                "egress_link",
            )

            egress_row["distance"] = haversine_distance(
                egress_row["locationReferences"][0]["point"],
                egress_row["locationReferences"][1]["point"],
            )

            # ref is not a *required* attribute, so make conditional:
            if "ref" in gp_ml_links_df.columns:
                egress_row["ref"] = row["ref"]

            egress_df = egress_df.append(egress_row, ignore_index=True)

        return (access_df, egress_df)

    def create_managed_lane_network(self, in_place: bool = False) -> RoadwayNetwork:
        """
        Create a roadway network with managed lanes links separated out.
        Add new parallel managed lane links, access/egress links,
        and add shapes corresponding to the new links

        args:
            in_place: update self or return a new roadway network object

        returns: A RoadwayNetwork instance

        .. todo:: make this a more rigorous test
        """

        WranglerLogger.info("Creating network with duplicated managed lanes")

        if "ml_access" in self.links_df["roadway"].tolist():
            msg = "managed lane access links already exist in network; shouldn't be running \
                create managed lane network. Returning network as-is."
            WranglerLogger.error(msg)
            if in_place:
                return
            else:
                return copy.deepcopy(self)

        link_attributes = self.links_df.columns.values.tolist()

        ml_attributes = [i for i in link_attributes if i.startswith("ML_")]

        # non_ml_links are links in the network where there is no managed lane.
        # gp_links are the gp lanes and ml_links are ml lanes respectively for the ML roadways.

        non_ml_links_df = self.links_df[self.links_df["managed"] != 1]
        non_ml_links_df = non_ml_links_df.drop(ml_attributes, axis=1)

        ml_links_df = self.links_df[self.links_df["managed"] == 1]
        gp_links_df = ml_links_df.drop(ml_attributes, axis=1)

        for attr in link_attributes:
            if attr == "name":
                ml_links_df["name"] = "Managed Lane " + gp_links_df["name"]
            elif attr in ml_attributes and attr not in ["ML_ACCESS", "ML_EGRESS"]:
                gp_attr = attr.split("_", 1)[1]
                ml_links_df.loc[:, gp_attr] = ml_links_df[attr]

            if (
                attr not in RoadwayNetwork.KEEP_SAME_ATTRIBUTES_ML_AND_GP
                and attr not in RoadwayNetwork.MANAGED_LANES_REQUIRED_ATTRIBUTES
            ):
                ml_links_df[attr] = ""

        ml_links_df = ml_links_df.drop(ml_attributes, axis=1)

        ml_links_df["managed"] = 1
        gp_links_df["managed"] = 0

<<<<<<< HEAD
        def _update_location_reference(location_reference: list):
            out_location_reference = copy.deepcopy(location_reference)
            out_location_reference[0]["point"] = offset_location_reference(
                out_location_reference[0]["point"]
            )
            out_location_reference[1]["point"] = offset_location_reference(
                out_location_reference[1]["point"]
            )
            return out_location_reference

=======
>>>>>>> 837586f1
        ml_links_df["A"] = (
            ml_links_df["A"] + RoadwayNetwork.MANAGED_LANES_NODE_ID_SCALAR
        )
        ml_links_df["B"] = (
            ml_links_df["B"] + RoadwayNetwork.MANAGED_LANES_NODE_ID_SCALAR
        )
        ml_links_df[RoadwayNetwork.UNIQUE_LINK_KEY] = (
            ml_links_df[RoadwayNetwork.UNIQUE_LINK_KEY]
            + RoadwayNetwork.MANAGED_LANES_LINK_ID_SCALAR
        )
        ml_links_df["locationReferences"] = ml_links_df["locationReferences"].apply(
            # lambda x: _update_location_reference(x)
            lambda x: offset_location_reference(x)
        )
        ml_links_df["geometry"] = ml_links_df["locationReferences"].apply(
            lambda x: create_line_string(x)
        )
        ml_links_df[RoadwayNetwork.UNIQUE_SHAPE_KEY] = ml_links_df["geometry"].apply(
            lambda x: create_unique_shape_id(x)
        )

        access_links_df, egress_links_df = RoadwayNetwork.create_dummy_connector_links(
            gp_links_df, ml_links_df
        )
        access_links_df["geometry"] = access_links_df["locationReferences"].apply(
            lambda x: create_line_string(x)
        )
        egress_links_df["geometry"] = egress_links_df["locationReferences"].apply(
            lambda x: create_line_string(x)
        )
        access_links_df[RoadwayNetwork.UNIQUE_SHAPE_KEY] = access_links_df[
            "geometry"
        ].apply(lambda x: create_unique_shape_id(x))
        egress_links_df[RoadwayNetwork.UNIQUE_SHAPE_KEY] = egress_links_df[
            "geometry"
        ].apply(lambda x: create_unique_shape_id(x))

        out_links_df = gp_links_df.append(ml_links_df)
        out_links_df = out_links_df.append(access_links_df)
        out_links_df = out_links_df.append(egress_links_df)
        out_links_df = out_links_df.append(non_ml_links_df)

        # only the ml_links_df has the new nodes added
        added_a_nodes = ml_links_df["A"]
        added_b_nodes = ml_links_df["B"]

        out_nodes_df = self.nodes_df

        for a_node in added_a_nodes:
            out_nodes_df = out_nodes_df.append(
                {
                    "model_node_id": a_node,
                    "geometry": Point(
                        out_links_df[out_links_df["A"] == a_node].iloc[0][
                            "locationReferences"
                        ][0]["point"]
                    ),
                    "drive_node": 1,
                },
                ignore_index=True,
            )

        for b_node in added_b_nodes:
            if b_node not in out_nodes_df["model_node_id"].tolist():
                out_nodes_df = out_nodes_df.append(
                    {
                        "model_node_id": b_node,
                        "geometry": Point(
                            out_links_df[out_links_df["B"] == b_node].iloc[0][
                                "locationReferences"
                            ][1]["point"]
                        ),
                        "drive_node": 1,
                    },
                    ignore_index=True,
                )

        out_nodes_df["X"] = out_nodes_df["geometry"].apply(lambda g: g.x)
        out_nodes_df["Y"] = out_nodes_df["geometry"].apply(lambda g: g.y)

        out_shapes_df = self.shapes_df

        # managed lanes, access and egress connectors are new geometry
        new_shapes_df = pd.DataFrame(
            {
                "geometry": ml_links_df["geometry"]
                .append(access_links_df["geometry"])
                .append(egress_links_df["geometry"])
            }
        )
        new_shapes_df[RoadwayNetwork.UNIQUE_SHAPE_KEY] = new_shapes_df[
            "geometry"
        ].apply(lambda x: create_unique_shape_id(x))
        out_shapes_df = out_shapes_df.append(new_shapes_df)

        out_links_df = out_links_df.reset_index()
        out_nodes_df = out_nodes_df.reset_index()
        out_shapes_df = out_shapes_df.reset_index()

        if in_place:
            self.links_df = out_links_df
            self.nodes_df = out_nodes_df
            self.shapes_df = out_shapes_df
        else:
            out_network = copy.deepcopy(self)
            out_network.links_df = out_links_df
            out_network.nodes_df = out_nodes_df
            out_network.shapes_df = out_shapes_df
            return out_network

    @staticmethod
    def get_modal_links_nodes(
        links_df: DataFrame, nodes_df: DataFrame, modes: list[str] = None
    ) -> tuple(DataFrame, DataFrame):
        """Returns nodes and link dataframes for specific mode.

        Args:
            links_df: DataFrame of standard network links
            nodes_df: DataFrame of standard network nodes
            modes: list of the modes of the network to be kept, must be in
                `drive`,`transit`,`rail`,`bus`,`walk`, `bike`.
                For example, if bike and walk are selected, both bike and walk links will be kept.

        Returns: tuple of DataFrames for links, nodes filtered by mode

        .. todo:: Right now we don't filter the nodes because transit-only
        links with walk access are not marked as having walk access
        Issue discussed in https://github.com/wsp-sag/network_wrangler/issues/145
        modal_nodes_df = nodes_df[nodes_df[mode_node_variable] == 1]
        """
        for mode in modes:
            if mode not in RoadwayNetwork.MODES_TO_NETWORK_LINK_VARIABLES.keys():
                msg = "mode value should be one of {}, got {}".format(
                    list(RoadwayNetwork.MODES_TO_NETWORK_LINK_VARIABLES.keys()),
                    mode,
                )
                WranglerLogger.error(msg)
                raise ValueError(msg)

        mode_link_variables = list(
            set(
                [
                    mode
                    for mode in modes
                    for mode in RoadwayNetwork.MODES_TO_NETWORK_LINK_VARIABLES[mode]
                ]
            )
        )
        mode_node_variables = list(
            set(
                [
                    mode
                    for mode in modes
                    for mode in RoadwayNetwork.MODES_TO_NETWORK_NODE_VARIABLES[mode]
                ]
            )
        )

        if not set(mode_link_variables).issubset(set(links_df.columns)):
            msg = f"""{set(mode_link_variables) - set(links_df.columns)} not in provided links_df \
                list of columns. Available columns are:
                {links_df.columns}"""
            WranglerLogger.error(msg)

        if not set(mode_node_variables).issubset(set(nodes_df.columns)):
            msg = f"""{set(mode_node_variables) - set(nodes_df.columns)} not in provided nodes_df \
                list of columns. Available columns are:
                {nodes_df.columns}"""
            WranglerLogger.error(msg)

        modal_links_df = links_df.loc[links_df[mode_link_variables].any(axis=1)]

        # TODO right now we don't filter the nodes because transit-only
        # links with walk access are not marked as having walk access
        # Issue discussed in https://github.com/wsp-sag/network_wrangler/issues/145
        # modal_nodes_df = nodes_df[nodes_df[mode_node_variable] == 1]
        modal_nodes_df = nodes_df

        return modal_links_df, modal_nodes_df

    @staticmethod
    def get_modal_graph(links_df: DataFrame, nodes_df: DataFrame, mode: str = None):
        """Determines if the network graph is "strongly" connected
        A graph is strongly connected if each vertex is reachable from every other vertex.

        Args:
            links_df: DataFrame of standard network links
            nodes_df: DataFrame of standard network nodes
            mode: mode of the network, one of `drive`,`transit`,
                `walk`, `bike`

        Returns: networkx: osmnx: DiGraph  of network
        """
        if mode not in RoadwayNetwork.MODES_TO_NETWORK_LINK_VARIABLES.keys():
            msg = "mode value should be one of {}.".format(
                list(RoadwayNetwork.MODES_TO_NETWORK_LINK_VARIABLES.keys())
            )
            WranglerLogger.error(msg)
            raise ValueError(msg)

        _links_df, _nodes_df = RoadwayNetwork.get_modal_links_nodes(
            links_df,
            nodes_df,
            modes=[mode],
        )
        G = RoadwayNetwork.ox_graph(_nodes_df, _links_df)

        return G

    def is_network_connected(
        self, mode: str = None, links_df: DataFrame = None, nodes_df: DataFrame = None
    ):
        """
        Determines if the network graph is "strongly" connected
        A graph is strongly connected if each vertex is reachable from every other vertex.

        Args:
            mode:  mode of the network, one of `drive`,`transit`,
                `walk`, `bike`
            links_df: DataFrame of standard network links
            nodes_df: DataFrame of standard network nodes

        Returns: boolean

        .. todo:: Consider caching graphs if they take a long time.
        """

        _nodes_df = nodes_df if nodes_df else self.nodes_df
        _links_df = links_df if links_df else self.links_df

        if mode:
            _links_df, _nodes_df = RoadwayNetwork.get_modal_links_nodes(
                _links_df,
                _nodes_df,
                modes=[mode],
            )
        else:
            WranglerLogger.info(
                "Assessing connectivity without a mode\
                specified. This may have limited value in interpretation.\
                To add mode specificity, add the keyword `mode =` to calling\
                this method"
            )

        # TODO: consider caching graphs if they start to take forever
        #      and we are calling them more than once.
        G = RoadwayNetwork.ox_graph(_nodes_df, _links_df)
        is_connected = nx.is_strongly_connected(G)

        return is_connected

    @staticmethod
    def add_incident_link_data_to_nodes(
        links_df: DataFrame = None,
        nodes_df: DataFrame = None,
        link_variables: list = [],
    ) -> DataFrame:
        """
        Add data from links going to/from nodes to node.

        Args:
            links_df: if specified, will assess connectivity of this
                links list rather than self.links_df
            nodes_df: if specified, will assess connectivity of this
                nodes list rather than self.nodes_df
            link_variables: list of columns in links dataframe to add to incident nodes

        Returns:
            nodes DataFrame with link data where length is N*number of links going in/out
        """
        WranglerLogger.debug("Adding following link data to nodes: ".format())

        _link_vals_to_nodes = [x for x in link_variables if x in links_df.columns]
        if link_variables not in _link_vals_to_nodes:
            WranglerLogger.warning(
                "Following columns not in links_df and wont be added to nodes: {} ".format(
                    list(set(link_variables) - set(_link_vals_to_nodes))
                )
            )

        _nodes_from_links_A = nodes_df.merge(
            links_df[["A"] + _link_vals_to_nodes],
            how="outer",
            left_on=RoadwayNetwork.UNIQUE_NODE_KEY,
            right_on="A",
        )
        _nodes_from_links_B = nodes_df.merge(
            links_df[["B"] + _link_vals_to_nodes],
            how="outer",
            left_on=RoadwayNetwork.UNIQUE_NODE_KEY,
            right_on="B",
        )
        _nodes_from_links_ab = pd.concat([_nodes_from_links_A, _nodes_from_links_B])

        return _nodes_from_links_ab

    def identify_segment_endpoints(
        self,
        mode: str = "",
        links_df: DataFrame = None,
        nodes_df: DataFrame = None,
        min_connecting_links: int = 10,
        min_distance: float = None,
        max_link_deviation: int = 2,
    ):
        """

        Args:
            mode:  list of modes of the network, one of `drive`,`transit`,
                `walk`, `bike`
            links_df: if specified, will assess connectivity of this
                links list rather than self.links_df
            nodes_df: if specified, will assess connectivity of this
                nodes list rather than self.nodes_df

        """
        SEGMENT_IDENTIFIERS = ["name", "ref"]

        NAME_PER_NODE = 4
        REF_PER_NODE = 2

        _nodes_df = nodes_df if nodes_df else self.nodes_df
        _links_df = links_df if links_df else self.links_df

        if mode:
            _links_df, _nodes_df = RoadwayNetwork.get_modal_links_nodes(
                _links_df,
                _nodes_df,
                modes=[mode],
            )
        else:
            WranglerLogger.warning(
                "Assessing connectivity without a mode\
                specified. This may have limited value in interpretation.\
                To add mode specificity, add the keyword `mode =` to calling\
                this method"
            )

        _nodes_df = RoadwayNetwork.add_incident_link_data_to_nodes(
            links_df=_links_df,
            nodes_df=_nodes_df,
            link_variables=SEGMENT_IDENTIFIERS + ["distance"],
        )
        WranglerLogger.debug("Node/Link table elements: {}".format(len(_nodes_df)))

        # Screen out segments that have blank name AND refs
        _nodes_df = _nodes_df.replace(r"^\s*$", np.nan, regex=True).dropna(
            subset=["name", "ref"]
        )

        WranglerLogger.debug(
            "Node/Link table elements after dropping empty name AND ref : {}".format(
                len(_nodes_df)
            )
        )

        # Screen out segments that aren't likely to be long enough
        # Minus 1 in case ref or name is missing on an intermediate link
        _min_ref_in_table = REF_PER_NODE * (min_connecting_links - max_link_deviation)
        _min_name_in_table = NAME_PER_NODE * (min_connecting_links - max_link_deviation)

        _nodes_df["ref_freq"] = _nodes_df["ref"].map(_nodes_df["ref"].value_counts())
        _nodes_df["name_freq"] = _nodes_df["name"].map(_nodes_df["name"].value_counts())

        _nodes_df = _nodes_df.loc[
            (_nodes_df["ref_freq"] >= _min_ref_in_table)
            & (_nodes_df["name_freq"] >= _min_name_in_table)
        ]

        WranglerLogger.debug(
            "Node/Link table has n = {} after screening segments for min length:\n{}".format(
                len(_nodes_df),
                _nodes_df[
                    [
                        RoadwayNetwork.UNIQUE_NODE_KEY,
                        "name",
                        "ref",
                        "distance",
                        "ref_freq",
                        "name_freq",
                    ]
                ],
            )
        )
        # ----------------------------------------
        # Find nodes that are likely endpoints
        # ----------------------------------------

        # - Likely have one incident link and one outgoing link
        _max_ref_endpoints = REF_PER_NODE / 2
        _max_name_endpoints = NAME_PER_NODE / 2
        # - Attach frequency  of node/ref
        _nodes_df = _nodes_df.merge(
            _nodes_df.groupby(by=[RoadwayNetwork.UNIQUE_NODE_KEY, "ref"])
            .size()
            .rename("ref_N_freq"),
            on=[RoadwayNetwork.UNIQUE_NODE_KEY, "ref"],
        )
        # WranglerLogger.debug("_ref_count+_nodes:\n{}".format(_nodes_df[["model_node_id","ref","name","ref_N_freq"]]))
        # - Attach frequency  of node/name
        _nodes_df = _nodes_df.merge(
            _nodes_df.groupby(by=[RoadwayNetwork.UNIQUE_NODE_KEY, "name"])
            .size()
            .rename("name_N_freq"),
            on=[RoadwayNetwork.UNIQUE_NODE_KEY, "name"],
        )
        # WranglerLogger.debug("_name_count+_nodes:\n{}".format(_nodes_df[["model_node_id","ref","name","name_N_freq"]]))

        WranglerLogger.debug(
            "Possible segment endpoints:\n{}".format(
                _nodes_df[
                    [
                        RoadwayNetwork.UNIQUE_NODE_KEY,
                        "name",
                        "ref",
                        "distance",
                        "ref_N_freq",
                        "name_N_freq",
                    ]
                ]
            )
        )
        # - Filter possible endpoint list based on node/name node/ref frequency
        _nodes_df = _nodes_df.loc[
            (_nodes_df["ref_N_freq"] <= _max_ref_endpoints)
            | (_nodes_df["name_N_freq"] <= _max_name_endpoints)
        ]
        WranglerLogger.debug(
            "{} Likely segment endpoints with req_ref<= {} or freq_name<={} \n{}".format(
                len(_nodes_df),
                _max_ref_endpoints,
                _max_name_endpoints,
                _nodes_df[
                    [
                        RoadwayNetwork.UNIQUE_NODE_KEY,
                        "name",
                        "ref",
                        "ref_N_freq",
                        "name_N_freq",
                    ]
                ],
            )
        )
        # ----------------------------------------
        # Assign a segment id
        # ----------------------------------------
        _nodes_df["segment_id"], _segments = pd.factorize(
            _nodes_df.name + _nodes_df.ref
        )
        WranglerLogger.debug("{} Segments:\n{}".format(len(_segments), _segments))

        # ----------------------------------------
        # Drop segments without at least two nodes
        # ----------------------------------------

        # https://stackoverflow.com/questions/13446480/python-pandas-remove-entries-based-on-the-number-of-occurrences
        _nodes_df = _nodes_df[
            _nodes_df.groupby(["segment_id", RoadwayNetwork.UNIQUE_NODE_KEY])[
                RoadwayNetwork.UNIQUE_NODE_KEY
            ].transform(len)
            > 1
        ]

        WranglerLogger.debug(
            "{} Segments with at least nodes:\n{}".format(
                len(_nodes_df),
                _nodes_df[
                    [RoadwayNetwork.UNIQUE_NODE_KEY, "name", "ref", "segment_id"]
                ],
            )
        )

        # ----------------------------------------
        # For segments with more than two nodes, find farthest apart pairs
        # ----------------------------------------

        def _max_segment_distance(row):
            _segment_nodes = _nodes_df.loc[_nodes_df["segment_id"] == row["segment_id"]]
            dist = _segment_nodes.geometry.distance(row.geometry)
            return max(dist.dropna())

        _nodes_df["seg_distance"] = _nodes_df.apply(_max_segment_distance, axis=1)
        _nodes_df = _nodes_df.merge(
            _nodes_df.groupby("segment_id")
            .seg_distance.agg(max)
            .rename("max_seg_distance"),
            on="segment_id",
        )

        _nodes_df = _nodes_df.loc[
            (_nodes_df["max_seg_distance"] == _nodes_df["seg_distance"])
            & (_nodes_df["seg_distance"] > 0)
        ].drop_duplicates(subset=[RoadwayNetwork.UNIQUE_NODE_KEY, "segment_id"])

        # ----------------------------------------
        # Reassign segment id for final segments
        # ----------------------------------------
        _nodes_df["segment_id"], _segments = pd.factorize(
            _nodes_df.name + _nodes_df.ref
        )

        WranglerLogger.debug(
            "{} Segments:\n{}".format(
                len(_segments),
                _nodes_df[
                    [
                        RoadwayNetwork.UNIQUE_NODE_KEY,
                        "name",
                        "ref",
                        "segment_id",
                        "seg_distance",
                    ]
                ],
            )
        )

        return _nodes_df[
            ["segment_id", RoadwayNetwork.UNIQUE_NODE_KEY, "geometry", "name", "ref"]
        ]

    def identify_segment(
        self,
        O_id,
        D_id,
        selection_dict: dict = {},
        mode=None,
        nodes_df=None,
        links_df=None,
    ):
        """
        Args:
            endpoints: list of length of two unique keys of nodes making up endpoints of segment
            selection_dict: dictionary of link variables to select candidate links from, otherwise
                will create a graph of ALL links which will be both a RAM hog and could result in
                odd shortest paths.
            segment_variables: list of variables to keep
        """
        _nodes_df = nodes_df if nodes_df else self.nodes_df
        _links_df = links_df if links_df else self.links_df

        if mode:
            _links_df, _nodes_df = RoadwayNetwork.get_modal_links_nodes(
                _links_df,
                _nodes_df,
                modes=[mode],
            )
        else:
            WranglerLogger.warning(
                "Assessing connectivity without a mode\
                specified. This may have limited value in interpretation.\
                To add mode specificity, add the keyword `mode =` to calling\
                this method"
            )

        if selection_dict:
            _query = " or ".join(
                [f"{k} == {repr(v)}" for k, v in selection_dict.items()]
            )
            _candidate_links = _links_df.query(_query)
            WranglerLogger.debug(
                "Found {} candidate links from {} total links using following query:\n{}".format(
                    len(_candidate_links), len(_links_df), _query
                )
            )
        else:
            _candidate_links = _links_df

            WranglerLogger.warning(
                "Not pre-selecting links using selection_dict can use up a lot of RAM and \
                    also result in odd segment paths."
            )

        WranglerLogger.debug(
            "_candidate links for segment: \n{}".format(
                _candidate_links[["u", "v", "A", "B", "name", "ref"]]
            )
        )

        try:
            (G, candidate_links, sp_route, sp_links) = self.path_search(
                _candidate_links, O_id, D_id
            )
        except NoPathFound:
            msg = "Route not found from {} to {} using selection candidates {}".format(
                O_id, D_id, selection_dict
            )
            WranglerLogger.warning(msg)
            sp_links = pd.DataFrame()

        return sp_links

    def assess_connectivity(
        self,
        mode: str = "",
        ignore_end_nodes: bool = True,
        links_df: DataFrame = None,
        nodes_df: DataFrame = None,
    ):
        """Returns a network graph and list of disconnected subgraphs
        as described by a list of their member nodes.

        Args:
            mode:  list of modes of the network, one of `drive`,`transit`,
                `walk`, `bike`
            ignore_end_nodes: if True, ignores stray singleton nodes
            links_df: if specified, will assess connectivity of this
                links list rather than self.links_df
            nodes_df: if specified, will assess connectivity of this
                nodes list rather than self.nodes_df

        Returns: Tuple of
            Network Graph (osmnx flavored networkX DiGraph)
            List of disconnected subgraphs described by the list of their
                member nodes (as described by their `model_node_id`)
        """
        _nodes_df = nodes_df if nodes_df else self.nodes_df
        _links_df = links_df if links_df else self.links_df

        if mode:
            _links_df, _nodes_df = RoadwayNetwork.get_modal_links_nodes(
                _links_df,
                _nodes_df,
                modes=[mode],
            )
        else:
            WranglerLogger.warning(
                "Assessing connectivity without a mode\
                specified. This may have limited value in interpretation.\
                To add mode specificity, add the keyword `mode =` to calling\
                this method"
            )

        G = RoadwayNetwork.ox_graph(_nodes_df, _links_df)

        sub_graph_nodes = [
            list(s)
            for s in sorted(nx.strongly_connected_components(G), key=len, reverse=True)
        ]

        # sorted on decreasing length, dropping the main sub-graph
        disconnected_sub_graph_nodes = sub_graph_nodes[1:]

        # dropping the sub-graphs with only 1 node
        if ignore_end_nodes:
            disconnected_sub_graph_nodes = [
                list(s) for s in disconnected_sub_graph_nodes if len(s) > 1
            ]

        WranglerLogger.info(
            "{} for disconnected networks for mode = {}:\n{}".format(
                RoadwayNetwork.NODE_FOREIGN_KEY,
                mode,
                "\n".join(list(map(str, disconnected_sub_graph_nodes))),
            )
        )
        return G, disconnected_sub_graph_nodes

    @staticmethod
    def network_connection_plot(G, disconnected_subgraph_nodes: list):
        """Plot a graph to check for network connection.

        Args:
            G: OSMNX flavored networkX graph.
            disconnected_subgraph_nodes: List of disconnected subgraphs described by the list
                of their member nodes (as described by their `model_node_id`).

        returns: fig, ax : tuple
        """

        colors = []
        for i in range(len(disconnected_subgraph_nodes)):
            colors.append("#%06X" % randint(0, 0xFFFFFF))

        fig, ax = ox.plot_graph(
            G,
            figsize=(16, 16),
            show=False,
            close=True,
            edge_color="black",
            edge_alpha=0.1,
            node_color="black",
            node_alpha=0.5,
            node_size=10,
        )
        i = 0
        for nodes in disconnected_subgraph_nodes:
            for n in nodes:
                size = 100
                ax.scatter(G.nodes[n]["X"], G.nodes[n]["Y"], c=colors[i], s=size)
            i = i + 1

        return fig, ax

    def selection_map(
        self,
        selected_link_idx: list,
        A: Optional[Any] = None,
        B: Optional[Any] = None,
        candidate_link_idx: Optional[List] = [],
    ):
        """
        Shows which links are selected for roadway property change or parallel
        managed lanes category of roadway projects.

        Args:
            selected_links_idx: list of selected link indices
            candidate_links_idx: optional list of candidate link indices to also include in map
            A: optional foreign key of starting node of a route selection
            B: optional foreign key of ending node of a route selection
        """
        WranglerLogger.debug(
            "Selected Links: {}\nCandidate Links: {}\n".format(
                selected_link_idx, candidate_link_idx
            )
        )

        graph_link_idx = list(set(selected_link_idx + candidate_link_idx))
        graph_links = self.links_df.loc[graph_link_idx]

        node_list_foreign_keys = list(
            set(
                [
                    i
                    for fk in RoadwayNetwork.LINK_FOREIGN_KEY
                    for i in list(graph_links[fk])
                ]
            )
        )

        graph_nodes = self.nodes_df.loc[node_list_foreign_keys]

        G = RoadwayNetwork.ox_graph(graph_nodes, graph_links)

        # base map plot with whole graph
        m = ox.plot_graph_folium(
            G, edge_color=None, tiles="cartodbpositron", width="300px", height="250px"
        )

        # plot selection
        selected_links = self.links_df.loc[selected_link_idx]

        for _, row in selected_links.iterrows():
            pl = ox.folium._make_folium_polyline(
                geom=row["geometry"],
                edge=row,
                edge_color="blue",
                edge_width=5,
                edge_opacity=0.8,
            )
            pl.add_to(m)

        # if have A and B node add them to base map
        def _folium_node(node_row, color="white", icon=""):
            node_marker = folium.Marker(
                location=[node_row["Y"], node_row["X"]],
                icon=folium.Icon(icon=icon, color=color),
            )
            return node_marker

        if A:
            msg = f"A: {A}\n{self.nodes_df[self.nodes_df[RoadwayNetwork.NODE_FOREIGN_KEY] == A]}"
            # WranglerLogger.debug(msg)
            _folium_node(
                self.nodes_df[self.nodes_df[RoadwayNetwork.NODE_FOREIGN_KEY] == A],
                color="green",
                icon="play",
            ).add_to(m)

        if B:
            _folium_node(
                self.nodes_df[self.nodes_df[RoadwayNetwork.NODE_FOREIGN_KEY] == B],
                color="red",
                icon="star",
            ).add_to(m)

        return m

    def deletion_map(self, links: dict, nodes: dict):
        """
        Shows which links and nodes are deleted from the roadway network
        """

        if links is not None:
            for key, val in links.items():
                deleted_links = self.links_df[self.links_df[key].isin(val)]

                node_list_foreign_keys = list(
                    set(
                        [
                            i
                            for fk in RoadwayNetwork.LINK_FOREIGN_KEY
                            for i in list(deleted_links[fk])
                        ]
                    )
                )
                candidate_nodes = self.nodes_df.loc[node_list_foreign_keys]
        else:
            deleted_links = None

        if nodes is not None:
            for key, val in nodes.items():
                deleted_nodes = self.nodes_df[self.nodes_df[key].isin(val)]
        else:
            deleted_nodes = None

        G = RoadwayNetwork.ox_graph(candidate_nodes, deleted_links)

        m = ox.plot_graph_folium(G, edge_color="red", tiles="cartodbpositron")

        def _folium_node(node, color="white", icon=""):
            node_circle = folium.Circle(
                location=[node["Y"], node["X"]],
                radius=2,
                fill=True,
                color=color,
                fill_opacity=0.8,
            )
            return node_circle

        if deleted_nodes is not None:
            for _, row in deleted_nodes.iterrows():
                _folium_node(row, color="red").add_to(m)

        return m

    def addition_map(self, links: dict, nodes: dict):
        """
        Shows which links and nodes are added to the roadway network
        """

        if links is not None:
            link_ids = []
            for link in links:
                link_ids.append(link.get(RoadwayNetwork.UNIQUE_LINK_KEY))

            added_links = self.links_df[
                self.links_df[RoadwayNetwork.UNIQUE_LINK_KEY].isin(link_ids)
            ]
            node_list_foreign_keys = list(
                set(
                    [
                        i
                        for fk in RoadwayNetwork.LINK_FOREIGN_KEY
                        for i in list(added_links[fk])
                    ]
                )
            )
            try:
                candidate_nodes = self.nodes_df.loc[node_list_foreign_keys]
            except:
                return None

        if nodes is not None:
            node_ids = []
            for node in nodes:
                node_ids.append(node.get(RoadwayNetwork.UNIQUE_NODE_KEY))

            added_nodes = self.nodes_df[
                self.nodes_df[RoadwayNetwork.UNIQUE_NODE_KEY].isin(node_ids)
            ]
        else:
            added_nodes = None

        G = RoadwayNetwork.ox_graph(candidate_nodes, added_links)

        m = ox.plot_graph_folium(G, edge_color="green", tiles="cartodbpositron")

        def _folium_node(node, color="white", icon=""):
            node_circle = folium.Circle(
                location=[node["Y"], node["X"]],
                radius=2,
                fill=True,
                color=color,
                fill_opacity=0.8,
            )
            return node_circle

        if added_nodes is not None:
            for _, row in added_nodes.iterrows():
                _folium_node(row, color="green").add_to(m)

        return m<|MERGE_RESOLUTION|>--- conflicted
+++ resolved
@@ -8,11 +8,7 @@
 import copy
 import numbers
 from random import randint
-<<<<<<< HEAD
-from typing import List, Optional, Any, Union
-=======
 from typing import Any, List, Optional, Union
->>>>>>> 837586f1
 
 import folium
 import pandas as pd
@@ -1223,126 +1219,10 @@
                 WranglerLogger.error(msg)
                 raise Exception(msg)
 
-<<<<<<< HEAD
-        def _add_breadth(candidate_links: DataFrame, nodes: DataFrame, links, i):
-            """
-            Add outbound and inbound reference IDs to candidate links
-            from existing nodes
-
-            Args:
-            candidate_links : GeoDataFrame
-                df with the links from the previous iteration that we
-                want to add on to
-
-            nodes : GeoDataFrame
-                df of all nodes in the full network
-
-            links : GeoDataFrame
-                df of all links in the full network
-
-            i : int
-                iteration of adding breadth
-
-            Returns:
-                candidate_links : GeoDataFrame
-                    updated df with one more degree of added breadth
-
-                node_list_foreign_keys : list
-                    list of foreign key ids for nodes in the updated candidate links
-                    to test if the A and B nodes are in there.
-
-            ..todo:: Make unique ID for links in the settings
-            """
-            WranglerLogger.debug("-Adding Breadth-")
-
-            node_list_foreign_keys = list(
-                set(
-                    [
-                        i
-                        for fk in RoadwayNetwork.LINK_FOREIGN_KEY
-                        for i in list(candidate_links[fk])
-                    ]
-                )
-                # set(list(candidate_links["u"]) + list(candidate_links["v"]))
-            )
-            candidate_nodes = nodes.loc[node_list_foreign_keys]
-            WranglerLogger.debug("Candidate Nodes: {}".format(len(candidate_nodes)))
-            links_shstRefId_to_add = list(
-                set(
-                    sum(candidate_nodes["outboundReferenceIds"].tolist(), [])
-                    + sum(candidate_nodes["inboundReferenceIds"].tolist(), [])
-                )
-                - set(candidate_links["shstReferenceId"].tolist())
-                - set([""])
-            )
-            ##TODO make unique ID for links in the settings
-            # print("Link IDs to add: {}".format(links_shstRefId_to_add))
-            # print("Links: ", links_id_to_add)
-            links_to_add = links[links.shstReferenceId.isin(links_shstRefId_to_add)]
-            # print("Adding Links:",links_to_add)
-            WranglerLogger.debug("Adding {} links.".format(links_to_add.shape[0]))
-            links[links.model_link_id.isin(links_shstRefId_to_add)]["i"] = i
-            candidate_links = candidate_links.append(links_to_add)
-            node_list_foreign_keys = list(
-                set(
-                    [
-                        i
-                        for fk in RoadwayNetwork.LINK_FOREIGN_KEY
-                        for i in list(candidate_links[fk])
-                    ]
-                )
-                # set(list(candidate_links["u"]) + list(candidate_links["v"]))
-            )
-
-            return candidate_links, node_list_foreign_keys
-
-        def _shortest_path():
-            WranglerLogger.debug(
-                "_shortest_path(): calculating shortest path from graph"
-            )
-            candidate_links.loc[:, "weight"] = 1 + (
-                candidate_links["i"] * RoadwayNetwork.SP_WEIGHT_FACTOR
-            )
-
-            node_list_foreign_keys = list(
-                set(
-                    [
-                        i
-                        for fk in RoadwayNetwork.LINK_FOREIGN_KEY
-                        for i in list(candidate_links[fk])
-                    ]
-                )
-                # set(list(candidate_links["u"]) + list(candidate_links["v"]))
-            )
-
-            candidate_nodes = self.nodes_df.loc[node_list_foreign_keys]
-
-            WranglerLogger.debug("creating network graph")
-            G = RoadwayNetwork.ox_graph(candidate_nodes, candidate_links)
-            self.selections[sel_key]["graph"] = G
-            self.selections[sel_key]["candidate_links"] = candidate_links
-
-            try:
-                WranglerLogger.debug(
-                    "Calculating NX shortest path from A_id: {} to B_id: {}".format(
-                        A_id, B_id
-                    )
-                )
-                sp_route = nx.shortest_path(G, A_id, B_id, weight="weight")
-                WranglerLogger.debug("Shortest path successfully routed")
-
-            except nx.NetworkXNoPath:
-                return False
-
-            sp_links = candidate_links[
-                candidate_links["A"].isin(sp_route)
-                & candidate_links["B"].isin(sp_route)
-=======
         if unique_model_link_identifer_in_selection:
             # unique identifier exists and no need to go through big search
             self.selections[sel_key]["selected_links"] = self.selections[sel_key][
                 "candidate_links"
->>>>>>> 837586f1
             ]
             self.selections[sel_key]["selection_found"] = True
 
@@ -1491,7 +1371,7 @@
 
     def apply_python_calculation(
         self, pycode: str, in_place: bool = True
-    ) -> Union(None, RoadwayNetwork):
+    ) -> Union(None, 'RoadwayNetwork'):
         """
         Changes roadway network object by executing pycode.
 
@@ -1503,7 +1383,7 @@
 
     def apply_roadway_feature_change(
         self, link_idx: list, properties: dict, in_place: bool = True
-    ) -> Union(None, RoadwayNetwork):
+    ) -> Union(None, 'RoadwayNetwork'):
         """
         Changes the roadway attributes for the selected features based on the
         project card information passed
@@ -2264,19 +2144,6 @@
         ml_links_df["managed"] = 1
         gp_links_df["managed"] = 0
 
-<<<<<<< HEAD
-        def _update_location_reference(location_reference: list):
-            out_location_reference = copy.deepcopy(location_reference)
-            out_location_reference[0]["point"] = offset_location_reference(
-                out_location_reference[0]["point"]
-            )
-            out_location_reference[1]["point"] = offset_location_reference(
-                out_location_reference[1]["point"]
-            )
-            return out_location_reference
-
-=======
->>>>>>> 837586f1
         ml_links_df["A"] = (
             ml_links_df["A"] + RoadwayNetwork.MANAGED_LANES_NODE_ID_SCALAR
         )
