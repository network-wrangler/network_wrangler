--- conflicted
+++ resolved
@@ -3,42 +3,24 @@
 
 from __future__ import annotations
 
+import json
 import os
-import sys
 import copy
+
 from collections import defaultdict
-from random import randint
-from typing import Any, Collection, List, Optional, Union, Tuple
-
+from typing import Collection
+
+import geopandas as gpd
+import networkx as nx
 import pandas as pd
-import geopandas as gpd
-import json
-import networkx as nx
-import numpy as np
-import osmnx as ox
 
 from geopandas.geodataframe import GeoDataFrame
-
 from pandas.core.frame import DataFrame
 
-from jsonschema import validate
-from jsonschema.exceptions import ValidationError
-from jsonschema.exceptions import SchemaError
-
-
-from shapely.geometry import Point
-
-import projects
+import .projects
+
 from .logger import WranglerLogger
-from .projectcard import ProjectCard
-from .roadway.model_roadway import ModelRoadwayNetwork
-from .roadway.graph import net_to_graph
-from .roadway.links import read_links
-from .roadway.nodes import read_nodes
-from .roadway.shapes import read_shapes
-from .selection import Selection, MODES_TO_NETWORK_LINK_VARIABLES
 from .utils import (
-    create_unique_shape_id,
     location_reference_from_nodes,
     line_string_from_location_references,
     links_df_to_json,
@@ -48,6 +30,12 @@
     update_points_in_linestring,
     get_point_geometry_from_linestring,
 )
+from .roadway.model_roadway import ModelRoadwayNetwork
+from .roadway.graph import net_to_graph
+from .roadway.links import read_links, LinksParams
+from .roadway.nodes import read_nodes, NodesParams
+from .roadway.shapes import read_shapes, ShapesParams
+from .roadway.selection import Selection, MODES_TO_NETWORK_LINK_VARIABLES
 
 
 class RoadwayNetwork(object):
@@ -203,9 +191,9 @@
         links_file: str,
         nodes_file: str,
         shapes_file: str = None,
-        links_params: "LinksParams" = None,
-        nodes_params: "NodesParams" = None,
-        shapes_params: "ShapesParams" = None,
+        links_params: LinksParams = None,
+        nodes_params: NodesParams = None,
+        shapes_params: ShapesParams = None,
         crs: int = DEFAULT_CRS,
         read_shapes: bool = False,
     ) -> RoadwayNetwork:
@@ -659,21 +647,9 @@
             links_df: Links which to return node list for
         """
         if len(links_df) < 25:
-<<<<<<< HEAD
             WranglerLogger.debug(f"Links:\n{links_df[links_df.params.fks_to_nodes]}")
         nodes_list = list(
             set(pd.concat([links_df[c] for c in links_df.params.fks_to_nodes]).tolist())
-=======
-            WranglerLogger.debug(
-                f"Links:\n{links_df[RoadwayNetwork.LINK_FOREIGN_KEY_TO_NODE]}"
-            )
-        nodes_list = list(
-            set(
-                pd.concat(
-                    [links_df[c] for c in RoadwayNetwork.LINK_FOREIGN_KEY_TO_NODE]
-                ).tolist()
-            )
->>>>>>> 708772f9
         )
         if len(nodes_list) < 25:
             WranglerLogger.debug(f"_node_list:\n{nodes_list}")
@@ -703,22 +679,12 @@
             WranglerLogger.debug(f"node_id_list: {node_id_list}")
 
         _selected_links_df = links_df[
-<<<<<<< HEAD
             links_df.isin({c: node_id_list for c in links_df.params.fks_to_nodes})
-=======
-            links_df.isin(
-                {c: node_id_list for c in RoadwayNetwork.LINK_FOREIGN_KEY_TO_NODE}
-            )
->>>>>>> 708772f9
         ]
         WranglerLogger.debug(
             f"Temp Selected {len(_selected_links_df)} associated with {len(node_id_list)} nodes."
         )
-<<<<<<< HEAD
         """TODO
-=======
-        """
->>>>>>> 708772f9
         _query_parts = [
             f"{prop} == {str(n)}"
             for prop in links_df.params.fks_to_node
@@ -861,8 +827,6 @@
         shapes_missing_links = _ids_in_shapes[~_ids_in_shapes.isin(_ids_in_links)]
         return shapes_missing_links
 
-<<<<<<< HEAD
-=======
     def delete_links(self, del_links, dict, ignore_missing=True) -> None:
         """
         Delete the roadway links based on del_links dictionary selecting links by properties.
@@ -979,7 +943,6 @@
 
         return self
 
->>>>>>> 708772f9
     def get_property_by_time_period_and_group(
         self, property, time_period=None, category=None
     ):
