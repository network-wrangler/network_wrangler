{
  "definitions": {},
  "$schema": "http://json-schema.org/draft-07/schema#",
  "type": "object",
  "title": "Project Card Schema",
  "required": [
      "project",
      "category",
      "facility",
      "properties"
  ],
  "properties": {
    "project": {
      "type": "string",
      "title": "Project Name",
      "examples": [
        "6th St E Road Diet"
      ]
    },
    "category": {
      "type": "string",
      "enum": [
        "Roadway Property Change",
        "Transit Service Property Change",
        "Parallel Managed lanes"
      ],
      "title": "Project Category"
    },
    "tags": {
      "type": "array",
      "title": "Project Tags",
      "items": {
        "type": "string",
        "examples": [
          "vision2050"
        ],
        "uniqueItems": true
      }
    },
    "dependencies": {
      "type": "object",
      "additionalProperties": false,
      "title": "Project Dependencies",
      "properties": {
        "prerequisites": {
          "type": "array",
          "title": "Project Prerequisites",
          "examples": [
            "7th St E Road Diet"
          ]
        },
        "corequisites": {
          "type": "array",
          "title": "Project Co-requisites",
          "examples": [
            "7th St E Road Diet"
          ]
        },
        "conflicts": {
          "type": "array",
          "title": "Project Conflicts",
          "examples": [
            "7th St E Road Diet"
          ]
        }
      }
    },
    "facility": {
      "type": "object",
      "title": "Facility Selection",
      "oneOf": [
        {
          "required": [
            "link"
          ]
        },
        {
          "required": [
            "trip_id"
          ]
        },
        {
          "required": [
            "route_id"
          ]
        },
        {
          "required": [
            "route_short_name"
          ]
        },
        {
          "required": [
            "route_long_name"
          ]
        }
      ],
      "properties": {
        "link": {
          "type": "array",
          "title": "Road Name or Link ID",
          "oneOf": [
            {
              "required": ["name"]
            },
            {
              "required": ["osm_link_id"]
            },
            {
              "required": ["model_link_id"]
            }
          ],
          "properties": {
            "name": {
              "oneOf": [
                {
                  "type": "string"
                },
                {
                  "type": "array",
                  "items": {
                    "type": "string"
                  }
                }
              ]
            },
            "osm_link_id": {
              "type": "string"
            }
          }
        },
        "A": {
          "type": "object",
          "additionalProperties": false,
          "title": "Road A Node",
          "properties": {
            "osm_node_id": {
              "type": "string"
            },
            "model_node_id": {
              "type": "string"
            }
          }
        },
        "B": {
          "type": "object",
          "additionalProperties": false,
          "title": "Roadway B Node",
          "properties": {
            "osm_node_id": {
              "type": "string"
            },
            "model_node_id": {
              "type": "string"
            }
          }
        },
<<<<<<< HEAD
        "trip_id": {
          "type": "string"
        },
        "route_id": {
          "type": "string"
        },
        "route_short_name": {
          "type": "integer"
        },
        "route_long_name": {
          "type": "string"
        },
=======
>>>>>>> 2047abef
        "time": {
          "type": "array",
          "items": {
            "type": "string",
            "oneof": [
              {
                "pattern": "^([0-9]|0[0-9]|1[0-9]|2[0-3]):[0-5][0-9]$"
              },
              {
                "pattern": "^([0-9]|0[0-9]|1[0-9]|2[0-3]):[0-5][0-9]:[0-5][0-9]$"
              }
            ]
          },
          "minItems": 2,
          "maxItems": 2
        }
      }
    },
    "properties": {
      "type": "array",
      "title": "Properties to be Changed",
      "items": {
        "type": "object",
        "oneOf": [
          {
            "required": ["property", "set"]
          },
          {
            "required": ["property", "change"]
          }
        ],
        "properties": {
          "property": {
            "type": "string",
            "title": "Property Name to Change (Case Sensitive)",
            "examples": [
              "headway_secs", "lanes"
            ]
          },
          "existing": {
            "oneOf": [
              {
                "type": "integer"
              },
              {
                "type": "array",
                "items": {
                  "type": "integer"
                }
              }
            ],
            "title": "Existing Property",
            "examples": [
              3
            ]
          },
          "set": {
            "oneOf": [
              {
                "type": "integer"
              },
              {
                "type": "array",
                "items": {
                  "type": "integer"
                }
              }
            ],
            "title": "Set Property without Regard to Existing",
            "examples": [
              2
            ]
          },
          "change": {
            "type": "integer",
            "title": "Change Property Relative to Existing",
            "examples": [
              -1
            ]
          }
        }
      }
    },
    "notes": {
      "type": "string",
      "title": "Project Notes",
      "examples": [
        "Simple project example to do a road diet on 6th St E in front of MetCouncil"
      ]
    }
  }
}<|MERGE_RESOLUTION|>--- conflicted
+++ resolved
@@ -155,21 +155,6 @@
             }
           }
         },
-<<<<<<< HEAD
-        "trip_id": {
-          "type": "string"
-        },
-        "route_id": {
-          "type": "string"
-        },
-        "route_short_name": {
-          "type": "integer"
-        },
-        "route_long_name": {
-          "type": "string"
-        },
-=======
->>>>>>> 2047abef
         "time": {
           "type": "array",
           "items": {
