--- conflicted
+++ resolved
@@ -322,10 +322,7 @@
 class WranglerStopTimesTable(StopTimesTable):
     """Wrangler flavor of GTFS StopTimesTable."""
 
-<<<<<<< HEAD
-=======
     stop_id: Series[int] = pa.Field(nullable=False, coerce=True, description="The model_node_id.")
->>>>>>> 49ddfe3d
     arrival_time: Optional[Series[Timestamp]] = pa.Field(
         coerce=True, nullable=True, default=Timestamp("00:00:00")
     )
