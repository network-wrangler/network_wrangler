"""Converters for roadway networks between data models."""

from __future__ import annotations

from typing import Optional
from pandas import DataFrame, Series

from ...params import DEFAULT_CATEGORY
from ...utils.time import str_to_seconds_from_midnight, seconds_from_midnight_to_str
from ...logger import WranglerLogger

POTENTIAL_COMPLEX_PROPERTIES = ["lanes", "price", "ML_lanes", "ML_price"]


def translate_links_df_v0_to_v1(
    links_df: DataFrame, complex_properties: Optional[list[str]] = None
) -> DataFrame:
    """Translates a links dataframe from v0 to v1 format.

    Args:
        links_df (DataFrame): _description_
        complex_properties (Optional[list[str]], optional): List of complex properties to
            convert from v0 to v1 link data model. Defaults to None. If None, will detect
            complex properties.
    """
    if complex_properties is None:
        complex_properties = detect_v0_scoped_link_properties(links_df)
    if not complex_properties:
        WranglerLogger.warning(
            "No complex properties detected to convert in links_df.\
                               Returning links_df as-is."
        )
        return links_df

    for prop in complex_properties:
        links_df = _translate_scoped_link_property_v0_to_v1(links_df, prop)
    return links_df


def translate_links_df_v1_to_v0(
    links_df: DataFrame, complex_properties: Optional[list[str]] = None
) -> DataFrame:
    """Translates a links dataframe from v1 to v0 format.

    Args:
        links_df (DataFrame): _description_
        complex_properties (Optional[list[str]], optional): List of complex properties to
            convert from v0 to v1 link data model. Defaults to None. If None, will detect
            complex properties.
    """
    if complex_properties is None:
        complex_properties = [p for p in links_df.columns if p.startswith("sc_")]
    if not complex_properties:
        WranglerLogger.warning(
            "No complex properties detected to convert in links_df.\
                               Returning links_df as-is."
        )
        return links_df

    for prop in complex_properties:
        links_df = _translate_scoped_link_property_v1_to_v0(links_df, prop)
    return links_df


# TRANSLATION 0 to 1 ###
def _v0_to_v1_scoped_link_property_list(v0_item_list: list[dict]) -> list[dict]:
    """Translates a scoped link property item from v0 to v1 format.

    v0 format:
        `value`
        `category` and or `time`

        where `time` is a timespan represented as a tuple(integer) in seconds from midnight

    v1 format:
        `value`
        `category` and or `timespan`

        where `timespan` is represented as a list(str) in 'HH:MM'

    Args:
        v0_item_list (dict):in v0 format

    Returns:
        list[dict]: in v1 format
    """
    import pprint

    v1_item_list = []

    for v0_item in v0_item_list.get("timeofday", []):
        WranglerLogger.debug(f"v0_item: {pprint.pformat(v0_item)}")
        v1_item = {"value": v0_item["value"]}
        if "time" in v0_item:
            v1_item["timespan"] = [seconds_from_midnight_to_str(t) for t in v0_item["time"]]

        if "category" in v0_item:
            if not isinstance(v0_item["category"], list):
                v1_item["category"] = v0_item["category"]
                v1_item_list.append(v1_item)
                WranglerLogger.debug(f"v1_item: {pprint.pformat(v1_item)}")
            else:
                for cat in v0_item["category"]:
                    v1_item_c = v1_item.copy()
                    v1_item_c["category"] = cat
                    v1_item_list.append(v1_item_c)
                    WranglerLogger.debug(f"v1_item: {pprint.pformat(v1_item_c)}")
        else:
            WranglerLogger.debug(f"v1_item: {pprint.pformat(v1_item)}")
            v1_item_list.append(v1_item)

    return v1_item_list


def _translate_scoped_link_property_v0_to_v1(links_df: DataFrame, prop: str) -> DataFrame:
    """Translates a scoped link property from v0 to v1 format.

    Args:
        links_df: DataFrame
        prop: str, the property to translate

    Returns:
        DataFrame: the links dataframe with the property translated.
    """
    if prop not in links_df.columns:
        return links_df
    complex_idx = links_df[prop].apply(lambda x: isinstance(x, dict))
    WranglerLogger.debug(f"Translating {sum(complex_idx)} records in {prop} from v0 to v1 format.")
    WranglerLogger.debug(f"links_df.loc[complex_idx, prop]:\n\
                         {links_df.loc[complex_idx, prop].head()}")

    links_df.loc[complex_idx, f"sc_{prop}"] = links_df.loc[complex_idx, prop].apply(
        lambda x: _v0_to_v1_scoped_link_property_list(x)
    )
    links_df.loc[complex_idx, prop] = links_df.loc[complex_idx, prop].apply(lambda x: x["default"])
    return links_df


# TRANSLATION 1 to 0 ###
def _v1_to_v0_scoped_link_property(v1_row: Series, prop: str) -> dict:
    """Translates a scoped link property item from v1 to v0 format.

    v0 format:
        `value`
        `category` and or `time`

        where `time` is a timespan represented as a tuple(integer) in seconds from midnight

    v1 format:
        `value`
        `category` and or `timespan`

        where `timespan` is represented as a list(str) in 'HH:MM'

    Args:
        v1_row: links_df in v1 format
        prop: str, the property to translate
    """
    v0_item_list = []
    for v1_item in v1_row[prop]:
        v0_item = {"value": v1_item.value}
<<<<<<< HEAD
        if v1_item.timespan:
            # time is a tuple of seconds from midnight from a tuple of "HH:MM"
            v0_item["time"] = tuple([str_to_seconds_from_midnight(t) for t in v1_item.timespan])
        if v1_item.category:
=======
        if "timespan" in v1_item:
            # time is a tuple of seconds from midnight from a tuple of "HH:MM"
            v0_item["time"] = tuple([str_to_seconds_from_midnight(t) for t in v1_item.timespan])
        if v1_item.category != DEFAULT_CATEGORY:
>>>>>>> 49ddfe3d
            v0_item["category"] = [v1_item.category]
        v0_item_list.append(v0_item)

    default_prop = prop[3:]
    v0_prop = {"default": v1_row[default_prop], "timeofday": v0_item_list}
    return v0_prop


def _translate_scoped_link_property_v1_to_v0(links_df: DataFrame, prop: str) -> DataFrame:
    """Translates a scoped link property from v1 to v0 format.

    Args:
        links_df: DataFrame
        prop: str, the property to translate

    Returns:
        DataFrame: the links dataframe with the property translated.
    """
    if prop not in links_df.columns:
        return links_df

    default_prop = prop[3:]
    complex_idx = links_df[prop].apply(lambda x: isinstance(x, list))

    v0_prop_s = links_df.loc[complex_idx].apply(_v1_to_v0_scoped_link_property, prop=prop, axis=1)

    links_df[default_prop] = links_df[default_prop].astype(object)
    links_df.loc[complex_idx, default_prop] = v0_prop_s
    links_df = links_df.drop(columns=[prop])

    return links_df


# SNIFFS ###
def detect_v0_scoped_link_properties(links_df: DataFrame) -> list[str]:
    """Detects if a links dataframe has scoped properties in v0 format.

    If finds and columns that start with "sc_" will return [].
    If it finds any dictionaries in potential complex properties, it will return a list of them.
    Otherwise, it will return []

    Args:
        links_df: DataFrame

    Returns:
        list[str]: True if the links dataframe is in the v0 format, False otherwise.
    """
    explicit_scoped_columns = [c for c in links_df.columns if c.startswith("sc_")]
    if explicit_scoped_columns:
        return []

    complex_properties = []

    for prop in POTENTIAL_COMPLEX_PROPERTIES:
        if prop not in links_df.columns:
            continue
        if links_df[prop].apply(lambda x: isinstance(x, dict)).any():
            complex_properties.append(prop)

    return complex_properties<|MERGE_RESOLUTION|>--- conflicted
+++ resolved
@@ -159,17 +159,10 @@
     v0_item_list = []
     for v1_item in v1_row[prop]:
         v0_item = {"value": v1_item.value}
-<<<<<<< HEAD
-        if v1_item.timespan:
-            # time is a tuple of seconds from midnight from a tuple of "HH:MM"
-            v0_item["time"] = tuple([str_to_seconds_from_midnight(t) for t in v1_item.timespan])
-        if v1_item.category:
-=======
         if "timespan" in v1_item:
             # time is a tuple of seconds from midnight from a tuple of "HH:MM"
             v0_item["time"] = tuple([str_to_seconds_from_midnight(t) for t in v1_item.timespan])
         if v1_item.category != DEFAULT_CATEGORY:
->>>>>>> 49ddfe3d
             v0_item["category"] = [v1_item.category]
         v0_item_list.append(v0_item)
 
