"""Datamodels for Roadway Network Tables.

This module contains the datamodels used to validate the format and types of
Roadway Network tables.

Includes:
- RoadLinksTable
- RoadNodesTable
- RoadShapesTable
- ExplodedScopedLinkPropertyTable
"""

from __future__ import annotations

from typing import Any, Optional
import datetime as dt

import pandas as pd
import pandera as pa
import numpy as np

from pandas import Int64Dtype as Int64
from pandera import DataFrameModel
from pandera.typing import Series
from pandera.typing.geopandas import GeoSeries

from .._base.tables import validate_pyd
from .types import ScopedLinkValueList
from ...logger import WranglerLogger


RoadLinksAttrs = {
    "name": "road_links",
    "primary_key": "model_link_id",
    "source_file": None,
    "display_cols": ["model_link_id", "osm_link_id", "name"],
    "explicit_ids": ["model_link_id", "osm_link_id"],
    "geometry_props": ["geometry"],
    "idx_col": "model_link_id_idx",
}


class RoadLinksTable(DataFrameModel):
    """Datamodel used to validate if links_df is of correct format and types."""

    model_link_id: Series[int] = pa.Field(coerce=True, unique=True)
    model_link_id_idx: Optional[Series[int]] = pa.Field(coerce=True, unique=True)
    A: Series[int] = pa.Field(nullable=False, coerce=True)
    B: Series[int] = pa.Field(nullable=False, coerce=True)
    geometry: GeoSeries = pa.Field(nullable=False)
    name: Series[str] = pa.Field(nullable=False, default="unknown")
    rail_only: Series[bool] = pa.Field(coerce=True, nullable=False, default=False)
    bus_only: Series[bool] = pa.Field(coerce=True, nullable=False, default=False)
    drive_access: Series[bool] = pa.Field(coerce=True, nullable=False, default=True)
    bike_access: Series[bool] = pa.Field(coerce=True, nullable=False, default=True)
    walk_access: Series[bool] = pa.Field(coerce=True, nullable=False, default=True)
    distance: Series[float] = pa.Field(coerce=True, nullable=False)

    roadway: Series[str] = pa.Field(nullable=False, default="road")
    projects: Series[str] = pa.Field(coerce=True, default="")
    managed: Series[int] = pa.Field(coerce=True, nullable=False, default=0)

    shape_id: Series[str] = pa.Field(coerce=True, nullable=True)
    lanes: Series[int] = pa.Field(coerce=True, nullable=False)
    price: Series[float] = pa.Field(coerce=True, nullable=False, default=0)

    # Optional Fields

    access: Optional[Series[Any]] = pa.Field(coerce=True, nullable=True, default=None)

    sc_lanes: Optional[Series[object]] = pa.Field(coerce=True, nullable=True, default=None)
    sc_price: Optional[Series[object]] = pa.Field(coerce=True, nullable=True, default=None)

    ML_projects: Series[str] = pa.Field(coerce=True, default="")
    ML_lanes: Optional[Series[Int64]] = pa.Field(coerce=True, nullable=True, default=None)
    ML_price: Optional[Series[float]] = pa.Field(coerce=True, nullable=True, default=0)
    ML_access: Optional[Series[Any]] = pa.Field(coerce=True, nullable=True, default=True)
    ML_access_point: Optional[Series[bool]] = pa.Field(
        coerce=True,
        default=False,
    )
    ML_egress_point: Optional[Series[bool]] = pa.Field(
        coerce=True,
        default=False,
    )
    sc_ML_lanes: Optional[Series[object]] = pa.Field(
        coerce=True,
        nullable=True,
        default=None,
    )
    sc_ML_price: Optional[Series[object]] = pa.Field(
        coerce=True,
        nullable=True,
        default=None,
    )
    sc_ML_access: Optional[Series[object]] = pa.Field(
        coerce=True,
        nullable=True,
        default=None,
    )

    ML_geometry: Optional[GeoSeries] = pa.Field(nullable=True, coerce=True, default=None)
    ML_shape_id: Optional[Series[str]] = pa.Field(nullable=True, coerce=True, default=None)

    truck_access: Optional[Series[bool]] = pa.Field(coerce=True, nullable=True, default=True)
    osm_link_id: Series[str] = pa.Field(coerce=True, nullable=True, default="")
    # todo this should be List[dict] but ranch output something else so had to have it be Any.
    locationReferences: Optional[Series[Any]] = pa.Field(
        coerce=True,
        nullable=True,
        default="",
    )

    GP_A: Optional[Series[Int64]] = pa.Field(coerce=True, nullable=True, default=None)
    GP_B: Optional[Series[Int64]] = pa.Field(coerce=True, nullable=True, default=None)

    class Config:
        """Config for RoadLinksTable."""

        add_missing_columns = True
        coerce = True
        unique = ["A", "B"]

    @pa.check("sc_*", regex=True, element_wise=True)
    def check_scoped_fields(cls, scoped_value: Series) -> Series[bool]:
        """Checks that all fields starting with 'sc_' or 'sc_ML_' are valid ScopedLinkValueList.

        Custom check to validate fields starting with 'sc_' or 'sc_ML_'
        against a ScopedLinkValueItem model, handling both mandatory and optional fields.
        """
<<<<<<< HEAD
        if (isinstance(scoped_value, (list, Series)) and len(scoped_value) == 0) or pd.isna(scoped_value):
=======
        if scoped_value is None or (not isinstance(scoped_value, list) and pd.isna(scoped_value)):
>>>>>>> eb7f43ce
            return True
        return validate_pyd(scoped_value, ScopedLinkValueList)


RoadNodesAttrs = {
    "name": "road_nodes",
    "primary_key": "model_node_id",
    "source_file": None,
    "display_cols": ["model_node_id", "osm_node_id", "X", "Y"],
    "explicit_ids": ["model_node_id", "osm_node_id"],
    "geometry_props": ["X", "Y", "geometry"],
    "idx_col": "model_node_id_idx",
}


class RoadNodesTable(DataFrameModel):
    """Datamodel used to validate if links_df is of correct format and types."""

    model_node_id: Series[int] = pa.Field(coerce=True, unique=True, nullable=False)
    model_node_idx: Optional[Series[int]] = pa.Field(coerce=True, unique=True, nullable=False)
    geometry: GeoSeries
    X: Series[float] = pa.Field(coerce=True, nullable=False)
    Y: Series[float] = pa.Field(coerce=True, nullable=False)

    # optional fields
    osm_node_id: Series[str] = pa.Field(
        coerce=True,
        nullable=True,
        default="",
    )
    projects: Series[str] = pa.Field(coerce=True, default="")
    inboundReferenceIds: Optional[Series[list[str]]] = pa.Field(coerce=True, nullable=True)
    outboundReferenceIds: Optional[Series[list[str]]] = pa.Field(coerce=True, nullable=True)

    class Config:
        """Config for RoadNodesTable."""

        add_missing_columns = True
        coerce = True
        _pk = ["model_node_id"]


RoadShapesAttrs = {
    "name": "road_shapes",
    "primary_key": "shape_id",
    "source_file": None,
    "display_cols": ["shape_id"],
    "explicit_ids": ["shape_id"],
    "geometry_props": ["geometry"],
    "idx_col": "shape_id_idx",
}


class RoadShapesTable(DataFrameModel):
    """Datamodel used to validate if links_df is of correct format and types."""

    shape_id: Series[str] = pa.Field(unique=True)
    shape_id_idx: Optional[Series[int]] = pa.Field(unique=True)

    geometry: GeoSeries = pa.Field()
    ref_shape_id: Optional[Series] = pa.Field(nullable=True)

    class Config:
        """Config for RoadShapesTable."""

        coerce = True
        _pk = ["shape_id"]


class ExplodedScopedLinkPropertyTable(DataFrameModel):
    """Datamodel used to validate an exploded links_df by scope."""

    model_link_id: Series[int]
    category: Series[Any]
    timespan: Series[list[str]]
    start_time: Series[dt.datetime]
    end_time: Series[dt.datetime]
    scoped: Series[Any] = pa.Field(default=None, nullable=True)

    class Config:
        """Config for ExplodedScopedLinkPropertySchema."""

        name = "ExplodedScopedLinkPropertySchema"
        coerce = True<|MERGE_RESOLUTION|>--- conflicted
+++ resolved
@@ -128,11 +128,7 @@
         Custom check to validate fields starting with 'sc_' or 'sc_ML_'
         against a ScopedLinkValueItem model, handling both mandatory and optional fields.
         """
-<<<<<<< HEAD
-        if (isinstance(scoped_value, (list, Series)) and len(scoped_value) == 0) or pd.isna(scoped_value):
-=======
         if scoped_value is None or (not isinstance(scoped_value, list) and pd.isna(scoped_value)):
->>>>>>> eb7f43ce
             return True
         return validate_pyd(scoped_value, ScopedLinkValueList)
 
