#!/usr/bin/env python
# -*- coding: utf-8 -*-

from __future__ import annotations
import os
import glob
import copy
import pprint

from collections import deque
from datetime import datetime
<<<<<<< HEAD
from pathlib import Path
from typing import Union, Mapping, Collection
=======
from typing import Union, List
>>>>>>> 1aa5931b

import pandas as pd
import geopandas as gpd

from .projectcard import ProjectCard
from collections import OrderedDict
from .logger import WranglerLogger
from collections import defaultdict
from .utils import topological_sort
from .roadwaynetwork import RoadwayNetwork
from .transitnetwork import TransitNetwork


class Scenario(object):
    """
    Holds information about a scenario.

    .. highlight:: python

    Typical usage example:
    ::
        my_base_scenario = {
            "road_net": RoadwayNetwork.read(
                link_file=STPAUL_LINK_FILE,
                node_file=STPAUL_NODE_FILE,
                shape_file=STPAUL_SHAPE_FILE,
                fast=True,
            ),
            "transit_net": TransitNetwork.read(STPAUL_DIR),
        }

        card_filenames = [
            "3_multiple_roadway_attribute_change.yml",
            "multiple_changes.yml",
            "4_simple_managed_lane.yml",
        ]

        project_card_directory = os.path.join(STPAUL_DIR, "project_cards")

        my_scenario = Scenario.create_scenario(
          base_scenario=my_base_scenario,
          card_search_dir=project_card_directory,
        )

        #check project card queue
        my_scenario.queued_projects

        #apply the projects
        my_scenario.apply_all_projects()

        #check applied projects
        my_scenario.applied_projects
        my_scenario.write("my_scenario","optionA")
        my_scenario.summarize()

    Attributes:
        base_scenario: dictionary representation of a scenario
        road_net: instance of RoadwayNetwork for the scenario
        transit_net: instance of TransitNetwork for the scenario
        project_cards: Mapping[ProjectCard.name,ProjectCard] Storage of all project cards by name.
        queued_projects: Projects which are "shovel ready" - have had pre-requisits checked and
            done any required re-ordering. Similar to a git staging, project cards aren't recognized
            in this collecton once they are moved to applied.
        applied_projects: list of project names that have been applied
        projects: list of all projects either planned, queued, or applied
        prerequisites:  dictionary storing prerequiste information
        corequisites:  dictionary storing corequisite information
        conflicts: dictionary storing conflict information
    """

<<<<<<< HEAD
    def __init__(
        self,
        base_scenario: Union[Scenario, dict],
        project_card_list: list[ProjectCard] = None,
        name="",
    ):
=======
    def __init__(self, base_scenario: dict, project_cards: List[ProjectCard] = None):
>>>>>>> 1aa5931b
        """
        Constructor

        args:
        base_scenario: dict the base scenario
        project_card_list: list of ProjectCard instances
        """
        WranglerLogger.info(
            f"Creating Scenario with {len(project_card_list)} project cards"
        )

        if type(base_scenario) == "Scenario":
            base_scenario = base_scenario.__dict__

        self.base_scenario = base_scenario
        self.name = name
        # if the base scenario had roadway or transit networks, use them as the basis.
        self.road_net = copy.deepcopy(self.base_scenario.get("road_net"))
        self.transit_net = copy.deepcopy(self.base_scenario.get("transit_net"))

        self.project_cards = {}
        self._planned_projects = []
        self._queued_projects = None
        self.applied_projects = self.base_scenario.get("applied_projects", [])

        self.prerequisites = self.base_scenario.get("prerequisites", {})
        self.corequisites = self.base_scenario.get("corequisites", {})
        self.conflicts = self.base_scenario.get("conflicts", {})

        for p in project_card_list:
            self._add_project(p)

    @property
    def projects(self):
        return self.applied_projects + self.queued_projects

    @property
    def queued_projects(self):
        """Returns a list version of _queued_projects queue."""
        if self._queued_projects is None:
            self._check_projects_requirements_satisfied(self._planned_projects)
            self._queued_projects = self.order_projects(self._planned_projects)
        return list(self._queued_projects)

    def __str__(self):
        s = ["{}: {}".format(key, value) for key, value in self.__dict__.items()]
        return "\n".join(s)

    @staticmethod
    def create_scenario(
<<<<<<< HEAD
        base_scenario: Union["Scenario", dict] = {},
        project_card_list=[],
        project_card_file_list=[],
        card_search_dir: str = "",
=======
        base_scenario: dict = {},
        card_directory: str = "",
        tags: List[str] = None,
        project_cards_list=None,
>>>>>>> 1aa5931b
        glob_search="",
        filter_tags: Collection[str] = None,
        validate=True,
    ) -> Scenario:
        """
        Creates scenario from a base scenario and adds project cards.

        Project cards can be added using any/all of the following methods:
        1. List of ProjectCard instances
        2. List of ProjectCard files
        3. Directory and optional glob search to find project card files in

        Checks that a project of same name is not already in scenario.
        If selected, will validate ProjectCard before adding.
        If provided, will only add ProjectCard if it matches at least one filter_tags.

        args:
            base_scenario: base Scenario scenario instances of dictionary of attributes.
            project_card_list: List of ProjectCard instances to create Scenario from.
            project_card_file_list: List of ProjectCard files to create Scenario from.
            card_search_dir (str): Directory to search for project card files in.
            glob_search (str, optional): Optional glob search parameters for card_search_dir.
            filter_tags (Collection[str], optional): If used, will only add the project card if
                its tags match one or more of these filter_tags. Defaults to []
                which means no tag-filtering will occur.
            validate (bool, optional): If True, will validate the projectcard before
                being adding it to the scenario. Defaults to True.
        """

        scenario = Scenario(base_scenario)
        if project_card_list:
            scenario.add_project_cards(
                project_card_list, filter_tags=filter_tags, validate=validate
            )
        if project_card_file_list:
            scenario.add_projects_from_files(
                project_card_file_list, filter_tags=filter_tags, validate=validate
            )
        if card_search_dir:
            scenario.add_projects_from_directory(
                card_search_dir,
                glob_search=glob_search,
                filter_tags=filter_tags,
                validate=validate,
            )

        return scenario

    def _add_dependencies(self, project_name, dependencies: dict) -> None:
        """Add dependencies from a project card to relevant scenario variables.

        Updates existing "prerequisites", "corequisites" and "conflicts".
        Lowercases everything to enable string matching.

        Args:
            project_name: name of project you are adding dependencies for.
            dependencies: Dictionary of depndencies by dependency type and list of associated projects.
        """
        project_name = project_name.lower()
        WranglerLogger.debug(f"Adding {project_name} dependencies:\n{dependencies}")
        for d in ["prerequisites", "corequisites", "conflicts"]:
            if d not in dependencies:
                continue
            _dep = {k.lower(): map(str.lower, v) for k, v in dependencies[d].items()}
            self.__dict__[d].update({project_name: _dep})

    def _add_project(
        self,
        project_card: ProjectCard,
        validate: bool = True,
        filter_tags: Collection[str] = [],
    ) -> None:
        """Adds a single ProjectCard instances to the Scenario.

        Checks that a project of same name is not already in scenario.
        If selected, will validate ProjectCard before adding.
        If provided, will only add ProjectCard if it matches at least one filter_tags.

        Resets scenario queued_projects.

        Args:
            project_card (ProjectCard): ProjectCard instance to add to scenario.
            validate (bool, optional): If True, will validate the projectcard before
                being adding it to the scenario. Defaults to True.
            filter_tags (Collection[str], optional): If used, will only add the project card if
                its tags match one or more of these filter_tags. Defaults to []
                which means no tag-filtering will occur.

<<<<<<< HEAD
=======
    def add_project_cards_from_tags(
        self, folder: str, tags: List[str] = [], glob_search="", validate=True
    ):
>>>>>>> 1aa5931b
        """
        project_name = project_card.project.lower()
        filter_tags = map(str.lower, filter_tags)

        if project_name in self.projects:
            raise ValueError(
                f"Names not unique from existing scenario projects: {project_card.project}"
            )

        if filter_tags and project_card.tags.isdisjoint(filter_tags):
            WranglerLogger.debug(
                f"Skipping {project_name} - no overlapping tags with {filter_tags}."
            )
            return

        if validate:
            project_card.validate()

        WranglerLogger.info(f"Adding {project_name} to scenario.")
        self.project_cards[project_name] = project_card
        self._planned_projects.append(project_name)
        self._queued_projects = None
        if "dependencies" in project_card:
            self._add_dependencies(project_name, project_card.dependencies)

    def add_project_cards(
        self,
        project_card_list: Collection[ProjectCard],
        validate: bool = True,
        filter_tags: Collection[str] = [],
    ) -> None:
        """Adds a list of ProjectCard instances to the Scenario.

        Checks that a project of same name is not already in scenario.
        If selected, will validate ProjectCard before adding.
        If provided, will only add ProjectCard if it matches at least one filter_tags.

        Args:
            project_card_list (Collection[ProjectCard]): List of ProjectCard instances to add to
                scenario.
            validate (bool, optional): If True, will require each ProjectCard is validated before
                being added to scenario. Defaults to True.
            filter_tags (Collection[str], optional): If used, will filter ProjectCard instances
                and only add those whose tags match one or more of these filter_tags. Defaults to []
                which means no tag-filtering will occur.
        """
        for p in project_card_list:
            self._add_project(p, validate=validate, filter_tags=filter_tags)

    def add_projects_from_files(
        self,
        project_card_file_list: Collection[str],
        validate: bool = True,
        filter_tags: Collection[str] = [],
    ) -> None:
        """Adds a list of ProjectCard files  to the Scenario.

        Creates ProjectCard instances from each file.
        Checks that a project of same name is not already in scenario.
        If selected, will validate ProjectCard before adding.
        If provided, will only add ProjectCard if it matches at least one filter_tags.

        Args:
            project_card_file_list (Collection[str]): List of project card files to add to scenario.
            validate (bool, optional): If True, will require each ProjectCard is validated before
                being added to scenario. Defaults to True.
            filter_tags (Collection[str], optional): If used, will filter ProjectCard instances
                and only add those whose tags match one or more of these filter_tags. Defaults to []
                which means no tag-filtering will occur.
        """
        _project_card_list = [
            ProjectCard.read(_pc_file) for _pc_file in project_card_file_list
        ]
        self.add_project_cards(
            _project_card_list, validate=validate, filter_tags=filter_tags
        )

    def add_projects_from_directory(
        self,
        search_dir: str,
        glob_search: str = "",
        validate: bool = True,
        filter_tags: Collection[str] = [],
    ) -> None:
        """Adds ProjectCards from project card files found in a directory to the Scenario.

        Finds files in directory which have ProjectCard.FILE_TYPE suffices.
        If provided, will filter directory search using glob_search pattern.
        Creates ProjectCard instances from each file.
        Checks that a project of same name is not already in scenario.
        If selected, will validate ProjectCard before adding.
        If provided, will only add ProjectCard if it matches at least one filter_tags.

        Args:
            search_dir (str): Search directory.
            glob_search (str, optional): Optional glob search parameters.
            validate (bool, optional): If True, will require each ProjectCard is validated before
                being added to scenario. Defaults to True.
            filter_tags (Collection[str], optional): If used, will filter ProjectCard instances
                and only add those whse tags match one or more of these filter_tags. Defaults to []
                which means no tag-filtering will occur.
        """
        _project_card_file_list = project_card_files_from_directory(
            search_dir, glob_search
        )
        self.add_projects_from_files(
            _project_card_file_list, validate=validate, filter_tags=filter_tags
        )

    def _check_projects_requirements_satisfied(self, project_list: Collection[str]):
        """Checks that all requirements are satisified to apply this specific set of projects including:

        1. has an associaed project card
        2. is in scenario's planned projects
        3. pre-requisites satisfied
        4. co-requisies satisfied by applied or co-applied projects
        5. no conflicing applied or co-applied projects

        Args:
            project_name (str): name of project.
            co_applied_project_list (Collection[str]): List of projects that will be applied with this project.
        """
        self._check_projects_planned(project_list)
        self._check_projects_have_project_cards(project_list)
        self._check_projects_prerequisites(project_list)
        self._check_projects_corequisites(project_list)
        self._check_projects_conflicts(project_list)

    def _check_projects_planned(self, project_names: Collection[str]) -> None:
        """Checks that a list of projects are in the scenario's planned projects."""
        _missing_ps = [
            p for p in self.planned_projects if p not in self.planned_projects
        ]
        if _missing_ps:
            raise ValueError(
                f"Projects are not in planned projects:\n {_missing_ps}. Add them by \
                using add_project_cards(), add_projects_from_files(), or add_projects_from_directory()."
            )

    def _check_projects_have_project_cards(self, project_list: Collection[str]) -> bool:
        """Checks that a list of projects has an associated project card in the scenario."""
        _missing = [p for p in project_list if p not in self.project_cards]
        if _missing:
            WranglerLogger.error(
                f"Projects referenced which are missing project cards: {_missing}"
            )
            return False
        return True

    def _check_projects_prerequisites(self, project_names: str) -> None:
        """Checks that a list of projects' pre-requisites have been or will be applied to scenario."""
        if project_names.is_disjoint(self.prerequisites):
            return
        _prereqs = set(
            [self.prerequisites[p] for p in project_names if p in self.prerequisites]
        )
        _projects_applied = set(self.applied_projects + project_names)
        _missing = list(_prereqs - _projects_applied)
        if _missing:
            raise ValueError(f"Missing {len(_missing)} pre-requites: {_missing}")

    def _check_projects_corequisites(self, project_names: str) -> None:
        """Checks that a list of projects' co-requisites have been or will be applied to scenario."""
        if project_names.is_disjoint(self.corequisites):
            return
        _coreqs = set(
            [self.corequisites[p] for p in project_names if p in self.corequisites]
        )
        _projects_applied = set(self.applied_projects + project_names)
        _missing = list(_coreqs - _projects_applied)
        if _missing:
            raise ValueError(f"Missing {len(_missing)} corequites: {_missing}")

    def _check_projects_conflicts(self, project_names: str) -> None:
        """Checks that a list of projects' conflicts have not been or will be applied to scenario."""
        projects_to_check = project_names + self.applied_projects
        if projects_to_check.is_disjoint(self.conflicts):
            return
        _conflicts = list(
            set([self.conflicts[p] for p in projects_to_check if p in self.conflicts])
        )
        _conflict_problems = [p for p in _conflicts if p in projects_to_check]
        if _conflict_problems:
            WranglerLogger.warning(f"Conflict Problems: \n{_conflict_problems}")
            _conf_dict = {
                k: v
                for k, v in self.conflicts.items()
                if k in projects_to_check and not v.is_disjoint(_conflict_problems)
            }
            WranglerLogger.debug(f"Problematic Conflicts:\n{_conf_dict}")
            raise ValueError(f"Found {len(_conflicts)} conflicts: {_conflict_problems}")

    def order_projects(self, project_list: Collection[str]) -> deque:
        """
        Orders a list of projects based on moving up pre-requisites into a deque.

        args:
            project_list: list of projects to order

        Returns: deque for applying projects.
        """
        project_list = [p.lower() for p in project_list]
        assert self._check_projects_have_project_cards(project_list)

        # build prereq (adjacency) list for topological sort
        adjacency_list = defaultdict(list)
        visited_list = defaultdict()

        for project in project_list:
            visited_list[project] = False
            if not self.prerequisites.get(project):
                continue
            for prereq in self.prerequisites[project]:
                # this will always be true, else would have been flagged in missing \
                # prerequsite check, but just in case
                if prereq.lower() in project_list:
                    adjacency_list[prereq.lower()] = [project]

        # sorted_project_names is topological sorted project card names (based on prerequsiite)
        _ordered_projects = topological_sort(
            adjacency_list=adjacency_list, visited_list=visited_list
        )

        if not set(_ordered_projects) == set(project_list):
            _missing = list(set(project_list) - set(_ordered_projects))
            raise ValueError(f"Project sort resulted in missing projects:_missing")

        project_deque = deque(_ordered_projects)

        WranglerLogger.debug(f"Ordered Projects:\n{project_deque}")

        return project_deque

    def apply_all_projects(self):
        """Applies all planned projects in the queue."""
        # Call this to make sure projects are appropriately queued in hidden variable.
        self.queued_projects

        # Use hidden variable.
        while self._queued_projects:
            self._apply_project(self._queued_projects.popleft())

        # set this so it will trigger re-queuing any more projects.
        self._queued_projects = None

    def _apply_change(self, change: dict) -> None:
        """Applies a specific change specified in a project card.

        "category" must be in at least one of:
        - ROADWAY_CATEGORIES
        - TRANSIT_CATEGORIES

        Args:
            change (dict): dictionary of a project card change
        """
        if change["category"] in ProjectCard.ROADWAY_CATEGORIES:
            if not self.road_net:
                raise ("Missing Roadway Network")
            self.road_net.apply(change)
        if change["category"] in ProjectCard.TRANSIT_CATEGORIES:
            if not self.transit_net:
                raise ("Missing Transit Network")
            self.transit_net.apply(change)
        if (
            change["category"] in ProjectCard.SECONDARY_TRANSIT_CATEGORIES
            and self.transit_net
        ):
            self.transit_net.apply(change)

        if (
            change["category"]
            not in ProjectCard.TRANSIT_CATEGORIES + ProjectCard.ROADWAY_CATEGORIES
        ):
            raise ValueError(f"Don't understand project category: {change['category']}")

    def _apply_project(self, project_name: str) -> None:
        """Applies project card to scenario.

        If a list of changes is specified in referenced project card, iterates through each change.

        Args:
            project_name (str): name of project to be applied.
        """
        project_name = project_name.lower()

        WranglerLogger.info(f"Applying {project_name}")

        p = self.project_cards[project_name].__dict__
        if "changes" in p:
            for pc in p["changes"]:
                pc["project"] = p["project"]
                self._apply_change(pc)

        else:
            self._apply_change(p)

        self._planned_projects.remove(project_name)
        self.applied_projects.append(project_name)

    def apply_projects(self, project_list: Collection[str]):
        """
        Applies a specific list of projects from the planned project queue.

        Will order the list of projects based on pre-requisites.

        NOTE: does not check co-requisites b/c that isn't possible when applying a sin

        Args:
            project_list: List of projects to be applied. All need to be in the planned project queue.
        """
        project_list = [p.lower() for p in project_list]

        self._check_projects_requirements_satisfied(project_list)
        ordered_project_queue = self.order_projects(project_list)

        while ordered_project_queue:
            self._apply_project(ordered_project_queue.popleft())

        # Set so that when called again it will retrigger queueing from planned projects.
        self._ordered_projects = None


    def write(self, path: Union(Path, str), name: str) -> None:
        """_summary_

        Args:
            path: Path to write scenario networks and scenario summary to.
            name: Name to use.
        """
        self.road_net.write(path, name)
        self.transit_net.write(path, name)
        self.summarize(outfile=os.path.join(path, name))

    def summarize(
        self, project_detail: bool = True, outfile: str = "", mode: str = "a"
    ) -> str:
        """
        A high level summary of the created scenario.

        Args:
            project_detail: If True (default), will write out project card summaries.
            outfile: If specified, will write scenario summary to text file.
            mode: Outfile open mode. 'a' to append 'w' to overwrite.

        Returns:
            string of summary

        """

        WranglerLogger.info(f"Summarizing Scenario {self.name}")
        report_str = "------------------------------\n"
        report_str += f"Scenario created on {datetime.now()}\n"

        report_str += "Base Scenario:\n"
        report_str += "--Road Network:\n"
        report_str += f"----Link File: {self.base_scenario['road_net'].link_file}\n"
        report_str += f"----Node File: {self.base_scenario['road_net'].node_file}\n"
        report_str += f"----Shape File: {self.base_scenario['road_net'].shape_file}\n"
        report_str += "--Transit Network:\n"
        report_str += f"----Feed Path: {self.base_scenario['transit_net'].feed_path}\n"

        report_str += "\nProject Cards:\n -"
        report_str += "\n-".join([pc.file for p, pc in self.project_cards.items()])

        report_str += "\nApplied Projects:\n-"
        report_str += "\n-".join(self.applied_projects)

        if project_detail:
            report_str += "\n---Project Card Details---\n"
            for p in self.project_cards:
                report_str += "\n{}".format(
                    pprint.pformat(
                        [self.project_cards[p].__dict__ for p in self.applied_projects]
                    )
                )

        if outfile:
            with open(outfile, mode) as f:
                f.write(report_str)
            WranglerLogger.info(f"Wrote Scenario Report to: {outfile}")

        return report_str


def net_to_mapbox(
    roadway: Union[RoadwayNetwork, gpd.GeoDataFrame] = gpd.GeoDataFrame(),
    transit: Union[TransitNetwork, gpd.GeoDataFrame] = gpd.GeoDataFrame(),
    roadway_geojson: str = "roadway_shapes.geojson",
    transit_geojson: str = "transit_shapes.geojson",
    mbtiles_out: str = "network.mbtiles",
    overwrite: bool = True,
    port: str = "9000",
):
    """

    Args:
        roadway: a RoadwayNetwork instance or a geodataframe with roadway linetrings
        transit: a TransitNetwork instance or a geodataframe with transit linetrings
    """
    import subprocess

    # test for mapbox token
    try:
        os.getenv("MAPBOX_ACCESS_TOKEN")
    except:
        raise (
            "NEED TO SET MAPBOX ACCESS TOKEN IN ENVIRONMENT VARIABLES/n \
                In command line: >>export MAPBOX_ACCESS_TOKEN='pk.0000.1111' # \
                replace value with your mapbox public access token"
        )

    if type(transit) != gpd.GeoDataFrame:
        transit = TransitNetwork.transit_net_to_gdf(transit)
    if type(roadway) != gpd.GeoDataFrame:
        roadway = RoadwayNetwork.roadway_net_to_gdf(roadway)

    transit.to_file(transit_geojson, driver="GeoJSON")
    roadway.to_file(roadway_geojson, driver="GeoJSON")

    tippe_options_list = ["-zg", "-o", mbtiles_out]
    if overwrite:
        tippe_options_list.append("--force")
    # tippe_options_list.append("--drop-densest-as-needed")
    tippe_options_list.append(roadway_geojson)
    tippe_options_list.append(transit_geojson)

    try:
        WranglerLogger.info(
            "Running tippecanoe with following options: {}".format(
                " ".join(tippe_options_list)
            )
        )
        subprocess.run(["tippecanoe"] + tippe_options_list)
    except:
        WranglerLogger.error()
        raise (
            "If tippecanoe isn't installed, try `brew install tippecanoe` or \
                visit https://github.com/mapbox/tippecanoe"
        )

    try:
        WranglerLogger.info(
            "Running mbview with following options: {}".format(
                " ".join(tippe_options_list)
            )
        )
        subprocess.run(["mbview", "--port", port, ",/{}".format(mbtiles_out)])
    except:
        WranglerLogger.error()
        raise (
            "If mbview isn't installed, try `npm install -g @mapbox/mbview` or \
                visit https://github.com/mapbox/mbview"
        )


def project_card_files_from_directory(
    search_dir: str, glob_search=""
) -> Collection[str]:
    """Returns a list of ProjectCard instances from searching a directory.

    Args:
        search_dir (str): Search directory.
        glob_search (str, optional): Optional glob search parameters.

    Returns:
        Collection[cls]: list of ProjectCard isntances.
    """

    project_card_files = []
    if not Path(search_dir).exists():
        raise ValueError(
            "Cannot find specified directory to find project cards: {search_dir}"
        )

    if glob_search:
        WranglerLogger.debug(f"Finding project cards using glob search: {glob_search}")
        for f in glob.iglob(os.path.join(search_dir, glob_search)):
            if not Path(f).suffix in ProjectCard.FILE_TYPES:
                continue
            else:
                project_card_files.append(f)
    else:
        for f in os.listdir(search_dir):
            if not Path(f).suffix in ProjectCard.FILE_TYPES:
                continue
            else:
                project_card_files.append(f)
    return project_card_files


def create_base_scenario(
    base_shape_name: str,
    base_link_name: str,
    base_node_name: str,
    roadway_dir: str = "",
    transit_dir: str = "",
    validate: bool = True,
) -> Scenario:
    """
    args
    -----
    roadway_dir: optional
        path to the base scenario roadway network files
    base_shape_name:
        filename of the base network shape
    base_link_name:
        filename of the base network link
    base_node_name:
        filename of the base network node
    transit_dir: optional
        path to base scenario transit files
    validate:
        boolean indicating whether to validate the base network or not
    """
    if roadway_dir:
        base_network_shape_file = os.path.join(roadway_dir, base_shape_name)
        base_network_link_file = os.path.join(roadway_dir, base_link_name)
        base_network_node_file = os.path.join(roadway_dir, base_node_name)
    else:
        base_network_shape_file = base_shape_name
        base_network_link_file = base_link_name
        base_network_node_file = base_node_name

    road_net = RoadwayNetwork.read(
        link_file=base_network_link_file,
        node_file=base_network_node_file,
        shape_file=base_network_shape_file,
        fast=not validate,
    )

    if transit_dir:
        transit_net = TransitNetwork.read(transit_dir)
    else:
        transit_net = None
        WranglerLogger.info(
            "No transit directory specified, base scenario will have empty transit network."
        )

    transit_net.set_roadnet(road_net, validate_consistency=validate)
    base_scenario = {"road_net": road_net, "transit_net": transit_net}

    return base_scenario<|MERGE_RESOLUTION|>--- conflicted
+++ resolved
@@ -9,12 +9,8 @@
 
 from collections import deque
 from datetime import datetime
-<<<<<<< HEAD
 from pathlib import Path
 from typing import Union, Mapping, Collection
-=======
-from typing import Union, List
->>>>>>> 1aa5931b
 
 import pandas as pd
 import geopandas as gpd
@@ -85,16 +81,12 @@
         conflicts: dictionary storing conflict information
     """
 
-<<<<<<< HEAD
     def __init__(
         self,
         base_scenario: Union[Scenario, dict],
         project_card_list: list[ProjectCard] = None,
         name="",
     ):
-=======
-    def __init__(self, base_scenario: dict, project_cards: List[ProjectCard] = None):
->>>>>>> 1aa5931b
         """
         Constructor
 
@@ -145,17 +137,10 @@
 
     @staticmethod
     def create_scenario(
-<<<<<<< HEAD
         base_scenario: Union["Scenario", dict] = {},
         project_card_list=[],
         project_card_file_list=[],
         card_search_dir: str = "",
-=======
-        base_scenario: dict = {},
-        card_directory: str = "",
-        tags: List[str] = None,
-        project_cards_list=None,
->>>>>>> 1aa5931b
         glob_search="",
         filter_tags: Collection[str] = None,
         validate=True,
@@ -244,12 +229,6 @@
                 its tags match one or more of these filter_tags. Defaults to []
                 which means no tag-filtering will occur.
 
-<<<<<<< HEAD
-=======
-    def add_project_cards_from_tags(
-        self, folder: str, tags: List[str] = [], glob_search="", validate=True
-    ):
->>>>>>> 1aa5931b
         """
         project_name = project_card.project.lower()
         filter_tags = map(str.lower, filter_tags)
@@ -570,7 +549,6 @@
 
         # Set so that when called again it will retrigger queueing from planned projects.
         self._ordered_projects = None
-
 
     def write(self, path: Union(Path, str), name: str) -> None:
         """_summary_
