--- conflicted
+++ resolved
@@ -151,18 +151,7 @@
 from projectcard import read_cards, ProjectCard, SubProject, write_card
 
 from .logger import WranglerLogger
-<<<<<<< HEAD
-from .params import (
-    BASE_SCENARIO_SUGGESTED_PROPS,
-    ROADWAY_CARD_TYPES,
-    SECONDARY_TRANSIT_CARD_TYPES,
-    TRANSIT_CARD_TYPES,
-    OVERWRITE_CONFLICTING_SCOPED,
-)
-from .roadway.io import load_roadway, write_roadway
-=======
 from .roadway.io import load_roadway_from_dir, write_roadway
->>>>>>> eb7f43ce
 from .transit.io import load_transit, write_transit
 from .utils.io_table import prep_dir
 from .utils.io_dict import load_dict
@@ -657,14 +646,10 @@
         if change.change_type in ROADWAY_CARD_TYPES:
             if not self.road_net:
                 raise ValueError("Missing Roadway Network")
-<<<<<<< HEAD
-            self.road_net.apply(change, overwrite_conflicting_scoped=overwrite_conflicting_scoped)
-=======
             if change.change_type in SECONDARY_TRANSIT_CARD_TYPES and self.transit_net:
                 self.road_net.apply(change, transit_net=self.transit_net)
             else:
                 self.road_net.apply(change)
->>>>>>> eb7f43ce
         if change.change_type in TRANSIT_CARD_TYPES:
             if not self.transit_net:
                 raise ValueError("Missing Transit Network")
@@ -707,15 +692,11 @@
         self._planned_projects.remove(project_name)
         self.applied_projects.append(project_name)
 
-<<<<<<< HEAD
     def apply_projects(
         self,
-        project_list: Collection[str],
+        project_list: list[str],
         overwrite_conflicting_scoped: bool = OVERWRITE_CONFLICTING_SCOPED,
     ):
-=======
-    def apply_projects(self, project_list: list[str]):
->>>>>>> eb7f43ce
         """Applies a specific list of projects from the planned project queue.
 
         Will order the list of projects based on pre-requisites.
