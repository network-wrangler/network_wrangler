--- conflicted
+++ resolved
@@ -647,27 +647,7 @@
             f.write(report_str)
         WranglerLogger.info(f"Wrote Scenario Report to: {outfile}")
 
-<<<<<<< HEAD
-    if glob_search:
-        WranglerLogger.debug(
-            f"Finding project cards using glob search: {glob_search} in {search_dir}"
-        )
-        for f in glob.iglob(os.path.join(search_dir, glob_search)):
-            # Path.suffix returns string starting with .
-            if not Path(f).suffix[1:] in ProjectCard.FILE_TYPES:
-                continue
-            else:
-                project_card_files.append(f)
-    else:
-        for f in os.listdir(search_dir):
-            if not Path(f).suffix in ProjectCard.FILE_TYPES:
-                continue
-            else:
-                project_card_files.append(f)
-    return project_card_files
-=======
     return report_str
->>>>>>> 55c3350b
 
 
 def create_base_scenario(
