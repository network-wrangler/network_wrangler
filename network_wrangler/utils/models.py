"""Helper functions for data models."""

import copy
<<<<<<< HEAD
from typing import Union, get_type_hints, Optional, Type
=======
from typing import Union, get_type_hints, Optional, _GenericAlias, get_origin, get_args
from functools import wraps
>>>>>>> 48f84494
from pathlib import Path

import pandas as pd
import geopandas as gpd
from pandas import DataFrame
from pandera.typing import DataFrame as PanderaDataFrame
import pandera as pa

from pandera import DataFrameModel
from pydantic import ValidationError, BaseModel, validate_call
from pydantic._internal._model_construction import ModelMetaclass
from pandera.errors import SchemaErrors, SchemaError

from .data import coerce_val_to_df_types
from ..params import LAT_LON_CRS
from ..logger import WranglerLogger


def empty_df_from_datamodel(
    model: DataFrameModel, crs: int = LAT_LON_CRS
) -> Union[gpd.GeoDataFrame, pd.DataFrame]:
    """Create an empty DataFrame or GeoDataFrame with the specified columns.

    Args:
        model (BaseModel): A pandera data model to create empty [Geo]DataFrame from.
        crs: if schema has geometry, will use this as the geometry's crs. Defaults to LAT_LONG_CRS
    Returns:
        An empty [Geo]DataFrame that validates to the specified model.
    """
    schema = model.to_schema()
    data: dict[str, list] = {col: [] for col in schema.columns.keys()}

    if "geometry" in data:
        return model(gpd.GeoDataFrame(data, crs=crs))

    return model(pd.DataFrame(data))


def default_from_datamodel(data_model: pa.DataFrameModel, field: str):
    """Returns default value from pandera data model for a given field name."""
    if field in data_model.__fields__:
        if hasattr(data_model.__fields__[field][1], "default"):
            return data_model.__fields__[field][1].default
    return None


class TableValidationError(Exception):
    """Raised when a table validation fails."""

    pass


def fill_df_with_defaults_from_model(df, model):
    """Fill a DataFrame with default values from a Pandera DataFrameModel.

    Args:
        df: DataFrame to fill with default values.
        model: Pandera DataFrameModel to get default values from.
    """
    for c in df.columns:
        default_value = default_from_datamodel(model, c)
        if default_value is None:
            df[c] = df[c].where(pd.notna(df[c]), None)
        else:
            df[c] = df[c].fillna(default_value)
    return df


@validate_call(config=dict(arbitrary_types_allowed=True))
def validate_df_to_model(
    df: DataFrame, model: Type, output_file: Path = Path("validation_failure_cases.csv")
) -> DataFrame:
    """Wrapper to validate a DataFrame against a Pandera DataFrameModel with better logging.

    Also copies the attrs from the input DataFrame to the validated DataFrame.

    Args:
        df: DataFrame to validate.
        model: Pandera DataFrameModel to validate against.
        output_file: Optional file to write validation errors to. Defaults to
            validation_failure_cases.csv.
    """
    attrs = copy.deepcopy(df.attrs)
    try:
        model_df = model.validate(df, lazy=True)
<<<<<<< HEAD
        for c in model_df.columns:
            default_value = default_from_datamodel(model, c)
            if default_value is None:
                model_df[c] = model_df[c].where(pd.notna(model_df[c]), None)
            else:
                model_df[c] = model_df[c].fillna(default_value)
        model_df.attrs.update(attrs)
=======
        model_df = fill_df_with_defaults_from_model(model_df, model)

>>>>>>> 48f84494
        return model_df
    except (TypeError, ValueError) as e:
        WranglerLogger.error(f"Validation to {model.__name__} failed.\n{e}")
        raise TableValidationError(f"Validation to {model.__name__} failed.")
    except SchemaErrors as e:
        # Log the summary of errors
        WranglerLogger.error(
            f"Validation to {model.__name__} failed with {len(e.failure_cases)} \
            errors: \n{e.failure_cases}"
        )

        # If there are many errors, save them to a file
        if len(e.failure_cases) > 5:
            error_file = output_file
            e.failure_cases.to_csv(error_file)
            WranglerLogger.info(f"Detailed error cases written to {error_file}")
        else:
            # Otherwise log the errors directly
            WranglerLogger.error("Detailed failure cases:\n%s", e.failure_cases)
        raise TableValidationError(f"Validation to {model.__name__} failed.")
    except SchemaError as e:
        WranglerLogger.error(f"Validation to {model.__name__} failed with error: {e}")
        WranglerLogger.error(f"Failure Cases:\n{e.failure_cases}")
        raise TableValidationError(f"Validation to {model.__name__} failed.")


def identify_model(
    data: Union[pd.DataFrame, dict], models: list
) -> Union[DataFrameModel, BaseModel]:
    """Identify the model that the input data conforms to.

    Args:
        data (Union[pd.DataFrame, dict]): The input data to identify.
        models (list[DataFrameModel,BaseModel]): A list of models to validate the input
          data against.
    """
    for m in models:
        try:
            if isinstance(data, pd.DataFrame):
                validate_df_to_model(data, m)
            else:
                m(**data)
            return m
        except ValidationError:
            continue
        except SchemaError:
            continue

    WranglerLogger.error(
        f"The input data isn't consistant with any provided data model.\
                         \nInput data: {data}\
                         \nData Models: {models}"
    )
    raise ValueError("The input dictionary does not conform to any of the provided models.")


class DatamodelDataframeIncompatableError(Exception):
    """Raised when a data model and a dataframe are not compatable."""

    pass


def extra_attributes_undefined_in_model(instance: BaseModel, model: BaseModel) -> list:
    """Find the extra attributes in a pydantic model that are not defined in the model."""
    defined_fields = model.model_fields
    all_attributes = list(instance.model_dump(exclude_none=True, by_alias=True).keys())
    extra_attributes = [a for a in all_attributes if a not in defined_fields]
    return extra_attributes


def submodel_fields_in_model(model: Type, instance: Optional[BaseModel] = None) -> list:
    """Find the fields in a pydantic model that are submodels."""
    types = get_type_hints(model)
    model_type = Union[ModelMetaclass, BaseModel]
    submodels = [f for f in model.model_fields if isinstance(types.get(f), model_type)]  # type: ignore
    if instance is not None:
        defined = list(instance.model_dump(exclude_none=True, by_alias=True).keys())
        return [f for f in submodels if f in defined]
    return submodels


def coerce_extra_fields_to_type_in_df(
    data: BaseModel, model: BaseModel, df: pd.DataFrame
) -> BaseModel:
    """Coerce extra fields in data that aren't specified in Pydantic model to the type in the df.

    Note: will not coerce lists of submodels, etc.

    Args:
        data (dict): The data to coerce.
        model (BaseModel): The Pydantic model to validate the data against.
        df (pd.DataFrame): The DataFrame to coerce the data to.
    """
    out_data = copy.deepcopy(data)

    # Coerce submodels
    for field in submodel_fields_in_model(model, data):
        out_data.__dict__[field] = coerce_extra_fields_to_type_in_df(
            data.__dict__[field], model.__annotations__[field], df
        )

    for field in extra_attributes_undefined_in_model(data, model):
        try:
            v = coerce_val_to_df_types(field, data.model_extra[field], df)
        except ValueError as e:
            raise DatamodelDataframeIncompatableError(e)
        out_data.model_extra[field] = v
    return out_data


def _is_type_from_type_hint(type_hint_value, type_to_check):
    def check_type_hint(value):
        if isinstance(value, _GenericAlias):
            try:
                if issubclass(value, type_to_check):
                    return True
            except TypeError:
                try:
                    if issubclass(value.__origin__, type_to_check):
                        return True
                except:
                    pass
        return False

    if get_origin(type_hint_value) is Union:
        args = get_args(type_hint_value)
        for arg in args:
            if check_type_hint(arg):
                return True
    else:
        if check_type_hint(type_hint_value):
            return True

    return False


def validate_call_pyd(func):
    """Decorator to validate the function i/o using Pydantic models without Pandera."""

    @wraps(func)
    def wrapper(*args, **kwargs):
        type_hints = get_type_hints(func)
        # Modify the type hints to replace pandera DataFrame models with pandas DataFrames
        modified_type_hints = {
            key: value
            for key, value in type_hints.items()
            if not _is_type_from_type_hint(value, PanderaDataFrame)
        }

        new_func = func
        new_func.__annotations__ = modified_type_hints
        validated_func = validate_call(new_func, config={"arbitrary_types_allowed": True})

        return validated_func(*args, **kwargs)

    return wrapper<|MERGE_RESOLUTION|>--- conflicted
+++ resolved
@@ -1,12 +1,9 @@
 """Helper functions for data models."""
 
 import copy
-<<<<<<< HEAD
-from typing import Union, get_type_hints, Optional, Type
-=======
-from typing import Union, get_type_hints, Optional, _GenericAlias, get_origin, get_args
+
+from typing import Union, get_type_hints, Optional, _GenericAlias, get_origin, get_args, Type
 from functools import wraps
->>>>>>> 48f84494
 from pathlib import Path
 
 import pandas as pd
@@ -92,18 +89,7 @@
     attrs = copy.deepcopy(df.attrs)
     try:
         model_df = model.validate(df, lazy=True)
-<<<<<<< HEAD
-        for c in model_df.columns:
-            default_value = default_from_datamodel(model, c)
-            if default_value is None:
-                model_df[c] = model_df[c].where(pd.notna(model_df[c]), None)
-            else:
-                model_df[c] = model_df[c].fillna(default_value)
-        model_df.attrs.update(attrs)
-=======
         model_df = fill_df_with_defaults_from_model(model_df, model)
-
->>>>>>> 48f84494
         return model_df
     except (TypeError, ValueError) as e:
         WranglerLogger.error(f"Validation to {model.__name__} failed.\n{e}")
