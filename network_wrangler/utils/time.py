"""Functions related to parsing and comparing time objects and series.

Internal function terminology for timespan scopes:

- `matching`: a scope that could be applied for a given timespan combination.
    This includes the default timespan as well as scopes wholely contained within.
- `overlapping`: a timespan that fully or partially overlaps a given timespan.
    This includes the default timespan, all `matching` timespans and all timespans where
    at least one minute overlap.
- `conflicting`: a timespan that is overlapping but not matching. By definition default
     scope values are not conflicting.
- `independent` a timespan that is not overlapping.
"""

from __future__ import annotations
from datetime import datetime, timedelta, date
from typing import TYPE_CHECKING, Optional, Union

import pandas as pd
from pydantic import validate_call

from ..logger import WranglerLogger

from ..models._base.types import TimespanString, TimeString
from ..models._base.series import TimeStrSeriesSchema


@validate_call(config=dict(arbitrary_types_allowed=True))
def str_to_time(time_str: TimeString, base_date: Optional[datetime.date] = None) -> datetime:
    """Convert TimeString (HH:MM<:SS>) to datetime object.

    If HH > 24, will subtract 24 to be within 24 hours. Timespans will be treated as the next day.

    Args:
        time_str: TimeString in HH:MM:SS or HH:MM format.
        base_date: optional date to base the datetime on. Defaults to None.
            If not provided, will use today.
    """
    # Set the base date to today if not provided
    if base_date is None:
        base_date = date.today()

    # Split the time string to extract hours, minutes, and seconds
    parts = time_str.split(":")
    hours = int(parts[0])
    minutes = int(parts[1])
    seconds = int(parts[2]) if len(parts) == 3 else 0

    if hours >= 24:
        hours -= 24

    # Create a time object with the adjusted hours, minutes, and seconds
    adjusted_time = datetime.strptime(f"{hours:02}:{minutes:02}:{seconds:02}", "%H:%M:%S").time()

    # Combine the base date with the adjusted time and add the extra days if needed
    combined_datetime = datetime.combine(base_date, adjusted_time)

    return combined_datetime


<<<<<<< HEAD
@validate_call(config=dict(arbitrary_types_allowed=True))
def str_to_time_series(
    time_str_s: pd.Series, base_date: Optional[Union[pd.Series, datetime.date]] = None
) -> pd.Series:
    """Convert panda series of TimeString (HH:MM<:SS>) to datetime object.

    If HH > 24, will add a day to the base_date.

    Args:
        time_str_s: Pandas Series of TimeStrings in HH:MM:SS or HH:MM format.
        base_date: optional date to base the datetime on. Defaults to None.
            If not provided, will use today. Can be either a single instance or a series of
            same length as time_str_s
    """
=======
def _all_str_to_time_series(
    time_str_s: pd.Series, base_date: Optional[Union[pd.Series, datetime.date]] = None
) -> pd.Series:
    """Assume all are strings and convert to datetime objects."""
    # check strings are in the correct format, leave existing date times alone
>>>>>>> beb00fae
    TimeStrSeriesSchema.validate(time_str_s)

    # Set the base date to today if not provided
    if base_date is None:
        base_date = pd.Series([date.today()] * len(time_str_s), index=time_str_s.index)
    elif isinstance(base_date, date):
        base_date = pd.Series([base_date] * len(time_str_s), index=time_str_s.index)
    elif len(base_date) != len(time_str_s):
        raise ValueError("base_date must be the same length as time_str_s")

    # Split the time string to extract hours, minutes, and seconds
    time_parts = time_str_s.str.split(":", expand=True).astype(int)
    hours = time_parts[0]
    minutes = time_parts[1]
    seconds = time_parts[2] if time_parts.shape[1] == 3 else 0

    if (hours >= 24).any():
        hours[hours >= 24] -= 24

    # Combine the base date with the adjusted time and add the extra days if needed
    combined_datetimes = (
<<<<<<< HEAD
        pd.to_datetime(base_dates)
        + pd.to_timedelta(days_to_add, unit="d")
=======
        pd.to_datetime(base_date)
>>>>>>> beb00fae
        + pd.to_timedelta(hours, unit="h")
        + pd.to_timedelta(minutes, unit="m")
        + pd.to_timedelta(seconds, unit="s")
    )
<<<<<<< HEAD
=======
    return combined_datetimes
>>>>>>> beb00fae


def str_to_time_series(
    time_str_s: pd.Series, base_date: Optional[Union[pd.Series, datetime.date]] = None
) -> pd.Series:
    """Convert mixed panda series datetime and TimeString (HH:MM<:SS>) to datetime object.

    If HH > 24, will subtract 24 to be within 24 hours. Timespans will be treated as the next day.

    Args:
        time_str_s: Pandas Series of TimeStrings in HH:MM:SS or HH:MM format.
        base_date: optional date to base the datetime on. Defaults to None.
            If not provided, will use today. Can be either a single instance or a series of
            same length as time_str_s
    """
    # check strings are in the correct format, leave existing date times alone
    is_string = time_str_s.apply(lambda x: isinstance(x, str))
    time_strings = time_str_s[is_string]
    result = time_str_s.copy()
<<<<<<< HEAD
    result[is_string] = combined_datetimes
=======
    if is_string.any():
        result[is_string] = _all_str_to_time_series(time_strings, base_date)
>>>>>>> beb00fae
    result = result.astype("datetime64[ns]")
    return result


@validate_call(config=dict(arbitrary_types_allowed=True))
def str_to_time_list(timespan: list[TimeString]) -> list[list[datetime]]:
    """Convert list of TimeStrings (HH:MM<:SS>) to list of datetime.time objects."""
    timespan = list(map(str_to_time, timespan))
    if not is_increasing(timespan):
        timespan = [timespan[0], timespan[1] + timedelta(days=1)]
        WranglerLogger.warning(f"Timespan is not in increasing order: {timespan}.\
            End time will be treated as next day.")
    return timespan


@validate_call(config=dict(arbitrary_types_allowed=True))
def timespan_str_list_to_dt(timespans: list[TimespanString]) -> list[list[datetime]]:
    """Convert list of TimespanStrings to list of datetime.time objects."""
    [str_to_time_list(ts) for ts in timespans]


@validate_call(config=dict(arbitrary_types_allowed=True))
def dt_to_seconds_from_midnight(dt: datetime) -> int:
    """Convert a datetime object to the number of seconds since midnight."""
    return (dt - dt.replace(hour=0, minute=0, second=0, microsecond=0)).total_seconds()


@validate_call(config=dict(arbitrary_types_allowed=True))
def str_to_seconds_from_midnight(time_str: TimeString) -> int:
    """Convert a TimeString (HH:MM<:SS>) to the number of seconds since midnight."""
    dt = str_to_time(time_str)
    return dt_to_seconds_from_midnight(dt)


@validate_call(config=dict(arbitrary_types_allowed=True))
def seconds_from_midnight_to_str(seconds: int) -> TimeString:
    """Convert the number of seconds since midnight to a TimeString (HH:MM)."""
    return str(timedelta(seconds=seconds))


@validate_call(config=dict(arbitrary_types_allowed=True))
def filter_df_to_overlapping_timespans(
    orig_df: pd.DataFrame,
    query_timespans: list[TimespanString],
) -> pd.DataFrame:
    """Filters dataframe for entries that have any overlap with ANY of the given query timespans.

    If the end time is less than the start time, it is assumed to be the next day.

    Args:
        orig_df: dataframe to query timespans for with `start_time` and `end_time` fields.
        query_timespans: List of a list of TimespanStr of format ['HH:MM','HH:MM'] to query orig_df
            for overlapping records.
    """
    if "start_time" not in orig_df.columns or "end_time" not in orig_df.columns:
        raise ValueError("DataFrame must have 'start_time' and 'end_time' columns")

    mask = pd.Series([False] * len(orig_df), index=orig_df.index)
    for query_timespan in query_timespans:
        q_start_time, q_end_time = str_to_time_list(query_timespan)
        end_time_s = orig_df["end_time"]
        if orig_df["end_time"] < orig_df["start_time"]:
            end_time_s += pd.Timedelta(days=1)
        this_ts_mask = (orig_df["start_time"] < q_end_time) & (q_start_time < end_time_s)
        mask |= this_ts_mask
    return orig_df.loc[mask]


def calc_overlap_duration_with_query(
    start_time_s: pd.Series[datetime],
    end_time_s: pd.Series[datetime],
    start_time_q: datetime,
    end_time_q: datetime,
) -> pd.Series[timedelta]:
    """Calculate the overlap series of start and end times and a query start and end times.

    Args:
        start_time_s: Series of start times to calculate overlap with.
        end_time_s: Series of end times to calculate overlap with.
        start_time_q: Query start time to calculate overlap with.
        end_time_q: Query end time to calculate overlap with.
    """
    overlap_start = start_time_s.combine(start_time_q, max)
    overlap_end = end_time_s.combine(end_time_q, min)
    overlap_duration_s = (overlap_end - overlap_start).dt.total_seconds() / 60

    return overlap_duration_s


@validate_call(config=dict(arbitrary_types_allowed=True))
def filter_df_to_max_overlapping_timespans(
    orig_df: pd.DataFrame,
    query_timespan: list[TimeString],
    strict_match: bool = False,
    min_overlap_minutes: int = 1,
    keep_max_of_cols: list[str] = ["model_link_id"],
) -> pd.DataFrame:
    """Filters dataframe for entries that have maximum overlap with the given query timespan.

    If the end time is less than the start time, it is assumed to be the next day.

    Args:
        orig_df: dataframe to query timespans for with `start_time` and `end_time` fields.
        query_timespan: TimespanString of format ['HH:MM','HH:MM'] to query orig_df for overlapping
            records.
        strict_match: boolean indicating if the returned df should only contain
            records that fully contain the query timespan. If set to True, min_overlap_minutes
            does not apply. Defaults to False.
        min_overlap_minutes: minimum number of minutes the timespans need to overlap to keep.
            Defaults to 1.
        keep_max_of_cols: list of fields to return the maximum value of overlap for.  If None,
            will return all overlapping time periods. Defaults to `['model_link_id']`
    """
    if "start_time" not in orig_df.columns or "end_time" not in orig_df.columns:
        raise ValueError("DataFrame must have 'start_time' and 'end_time' columns")
    q_start, q_end = str_to_time_list(query_timespan)

    real_end = orig_df["end_time"]
    if orig_df["end_time"] < orig_df["start_time"]:
        real_end += pd.Timedelta(days=1)

    orig_df["overlap_duration"] = calc_overlap_duration_with_query(
        orig_df["start_time"],
        real_end,
        q_start,
        q_end,
    )
    if strict_match:
        overlap_df = orig_df.loc[(orig_df.start_time <= q_start) & (real_end >= q_end)]
    else:
        overlap_df = orig_df.loc[orig_df.overlap_duration > min_overlap_minutes]
    WranglerLogger.debug(f"overlap_df: \n{overlap_df}")
    if keep_max_of_cols:
        # keep only the maximum overlap
        idx = overlap_df.groupby(keep_max_of_cols)["overlap_duration"].idxmax()
        overlap_df = overlap_df.loc[idx]
    return overlap_df


def convert_timespan_to_start_end_dt(timespan_s: pd.Serie[str]) -> pd.DataFrame:
    """Convert a timespan string ['12:00','14:00] to start_time & end_time datetime cols in df."""
    start_time = timespan_s.apply(lambda x: str_to_time(x[0]))
    end_time = timespan_s.apply(lambda x: str_to_time(x[1]))
    return pd.DataFrame({"start_time": start_time, "end_time": end_time})


@validate_call
def dt_overlap_duration(timedelta1: timedelta, timedelta2: timedelta) -> timedelta:
    """Check if two timespans overlap and return the amount of overlap.

    If the end time is less than the start time, it is assumed to be the next day.
    """
    if timedelta1.end_time < timedelta1.start_time:
        timedelta1 = timedelta(
            start_time=timedelta1.start_time,
            end_time=timedelta1.end_time + timedelta(days=1),
        )
    if timedelta2.end_time < timedelta2.start_time:
        timedelta2 = timedelta(
            start_time=timedelta2.start_time,
            end_time=timedelta2.end_time + timedelta(days=1),
        )
    overlap_start = max(timedelta1.start_time, timedelta2.start_time)
    overlap_end = min(timedelta1.end_time, timedelta2.end_time)
    overlap_duration = max(overlap_end - overlap_start, timedelta(0))
    return overlap_duration


@validate_call
def dt_contains(timespan1: list[datetime], timespan2: list[datetime]) -> bool:
    """Check timespan1 inclusively contains timespan2.

    If the end time is less than the start time, it is assumed to be the next day.

    Args:
        timespan1 (list[time]): The first timespan represented as a list containing the start
            time and end time.
        timespan2 (list[time]): The second timespan represented as a list containing the start
            time and end time.

    Returns:
        bool: True if the first timespan contains the second timespan, False otherwise.
    """
    start_time_dt, end_time_dt = timespan1

    if end_time_dt < start_time_dt:
        end_time_dt = end_time_dt + timedelta(days=1)

    start_time_dt2, end_time_dt2 = timespan2

    if end_time_dt2 < start_time_dt2:
        end_time_dt2 = end_time_dt2 + timedelta(days=1)

    return (start_time_dt <= start_time_dt2) and (end_time_dt >= end_time_dt2)


@validate_call(config=dict(arbitrary_types_allowed=True))
def dt_overlaps(timespan1: list[datetime], timespan2: list[datetime]) -> bool:
    """Check if two timespans overlap.

    If the end time is less than the start time, it is assumed to be the next day.

    `overlapping`: a timespan that fully or partially overlaps a given timespan.
    This includes and all timespans where at least one minute overlap.
    """
    time1_start, time1_end = timespan1
    time2_start, time2_end = timespan2

    if time1_end < time1_start:
        time1_end += timedelta(days=1)
    if time2_end < time2_start:
        time2_end += timedelta(days=1)

    return (time1_start < time2_end) and (time2_start < time1_end)


@validate_call(config=dict(arbitrary_types_allowed=True))
def timespans_overlap(timespan1: list[TimespanString], timespan2: list[TimespanString]) -> bool:
    """Check if two timespan strings overlap.

    `overlapping`: a timespan that fully or partially overlaps a given timespan.
    This includes and all timespans where at least one minute overlap.
    """
    timespan1 = str_to_time_list(timespan1)
    timespan2 = str_to_time_list(timespan2)
    return dt_overlaps(timespan1, timespan2)


@validate_call
def filter_dt_list_to_overlaps(timespans: list[list[datetime]]) -> list[list[datetime]]:
    """Filter a list of timespans to only include those that overlap.

    `overlapping`: a timespan that fully or partially overlaps a given timespan.
    This includes and all timespans where at least one minute overlap.
    """
    overlaps = []
    for i in range(len(timespans)):
        for j in range(i + 1, len(timespans)):
            if dt_overlaps(timespans[i], timespans[j]):
                overlaps += [timespans[i], timespans[j]]

    # remove dupes
    overlaps = list(map(list, set(map(tuple, overlaps))))
    return overlaps


def dt_list_overlaps(timespans: list[list[datetime]]) -> bool:
    """Check if any of the timespans overlap.

    `overlapping`: a timespan that fully or partially overlaps a given timespan.
    This includes and all timespans where at least one minute overlap.
    """
    if filter_dt_list_to_overlaps(timespans):
        return True
    return False


def duration_dt(start_time_dt: datetime, end_time_dt: datetime) -> timedelta:
    """Returns a datetime.timedelta object representing the duration of the timespan.

    If end_time is less than start_time, the duration will assume that it crosses over
    midnight.
    """
    if end_time_dt < start_time_dt:
        return timedelta(
            hours=24 - start_time_dt.hour + end_time_dt.hour,
            minutes=end_time_dt.minute - start_time_dt.minute,
            seconds=end_time_dt.second - start_time_dt.second,
        )
    else:
        return end_time_dt - start_time_dt


def format_seconds_to_legible_str(seconds: int) -> str:
    """Formats seconds into a human-friendly string for log files."""
    if seconds < 60:
        return f"{int(seconds)} seconds"
    elif seconds < 3600:
        return f"{int(seconds // 60)} minutes"
    else:
        hours = int(seconds // 3600)
        minutes = int((seconds % 3600) // 60)
        return f"{hours} hours and {minutes} minutes"


def is_increasing(datetimes: list[datetime]) -> bool:
    """Check if a list of datetime objects is increasing in time."""
    for i in range(len(datetimes) - 1):
        if datetimes[i] > datetimes[i + 1]:
            return False
    return True<|MERGE_RESOLUTION|>--- conflicted
+++ resolved
@@ -58,28 +58,11 @@
     return combined_datetime
 
 
-<<<<<<< HEAD
-@validate_call(config=dict(arbitrary_types_allowed=True))
-def str_to_time_series(
-    time_str_s: pd.Series, base_date: Optional[Union[pd.Series, datetime.date]] = None
-) -> pd.Series:
-    """Convert panda series of TimeString (HH:MM<:SS>) to datetime object.
-
-    If HH > 24, will add a day to the base_date.
-
-    Args:
-        time_str_s: Pandas Series of TimeStrings in HH:MM:SS or HH:MM format.
-        base_date: optional date to base the datetime on. Defaults to None.
-            If not provided, will use today. Can be either a single instance or a series of
-            same length as time_str_s
-    """
-=======
 def _all_str_to_time_series(
     time_str_s: pd.Series, base_date: Optional[Union[pd.Series, datetime.date]] = None
 ) -> pd.Series:
     """Assume all are strings and convert to datetime objects."""
     # check strings are in the correct format, leave existing date times alone
->>>>>>> beb00fae
     TimeStrSeriesSchema.validate(time_str_s)
 
     # Set the base date to today if not provided
@@ -101,20 +84,13 @@
 
     # Combine the base date with the adjusted time and add the extra days if needed
     combined_datetimes = (
-<<<<<<< HEAD
-        pd.to_datetime(base_dates)
-        + pd.to_timedelta(days_to_add, unit="d")
-=======
         pd.to_datetime(base_date)
->>>>>>> beb00fae
         + pd.to_timedelta(hours, unit="h")
         + pd.to_timedelta(minutes, unit="m")
         + pd.to_timedelta(seconds, unit="s")
     )
-<<<<<<< HEAD
-=======
+
     return combined_datetimes
->>>>>>> beb00fae
 
 
 def str_to_time_series(
@@ -134,12 +110,8 @@
     is_string = time_str_s.apply(lambda x: isinstance(x, str))
     time_strings = time_str_s[is_string]
     result = time_str_s.copy()
-<<<<<<< HEAD
-    result[is_string] = combined_datetimes
-=======
     if is_string.any():
         result[is_string] = _all_str_to_time_series(time_strings, base_date)
->>>>>>> beb00fae
     result = result.astype("datetime64[ns]")
     return result
 
