--- conflicted
+++ resolved
@@ -43,11 +43,7 @@
     feed_nodes_series = [
         feed.stops["stop_id"],
         feed.shapes["shape_model_node_id"],
-<<<<<<< HEAD
-        # feed.stop_times["model_node_id"],
-=======
         feed.stop_times["stop_id"],
->>>>>>> 49ddfe3d
     ]
     tr_nodes = set(pd.concat(feed_nodes_series).unique())
     rd_nodes = set(nodes_df[rd_field].unique().tolist())
