#!/usr/bin/env python
# -*- coding: utf-8 -*-

import os
import yaml
import json
<<<<<<< HEAD
from typing import List, Collection
from pathlib import Path
=======
from typing import Any, Collection, Mapping

>>>>>>> 1aa5931b
from jsonschema import validate
from jsonschema.exceptions import ValidationError
from jsonschema.exceptions import SchemaError
from .logger import WranglerLogger


class ProjectCard(object):
    """
    Representation of a Project Card

    Attributes:
        __dict__: Dictionary of project card attributes
        valid: Boolean indicating if data conforms to project card data schema
    """

    FILE_TYPES = ["wr", "wrangler", "yml", "yaml"]

    TRANSIT_CATEGORIES = ["Transit Service Property Change", "Add Transit"]

    # categories that may affect transit, but only as a secondary
    # effect of changing roadways
    SECONDARY_TRANSIT_CATEGORIES = ["Roadway Deletion", "Parallel Managed Lanes"]

    ROADWAY_CATEGORIES = [
        "Roadway Property Change",
        "Roadway Deletion",
        "Parallel Managed lanes",
        "Add New Roadway",
        "Calculated Roadway",
    ]

    UNSPECIFIED_PROJECT_NAMES = ["", "TO DO User Define", "USER TO define"]

    def __init__(self, attribute_dictonary: dict):
        """
        Constructor

        args:
        attribute_dictonary: a nested dictionary of attributes
        """
        # add these first so they are first on write out
        self.project = None
        self.tags = ""
        self.dependencies = ""

        self.__dict__.update(attribute_dictonary)
        self.valid = False

        # todo more unstructuring of project card yaml

    def __str__(self):
        s = ["{}: {}".format(key, value) for key, value in self.__dict__.items()]
        return "\n".join(s)

    @staticmethod
    def read(path_to_card: str, validate: bool = True):
        """
        Reads and validates a Project card

        args:
        path_to_card: the path to the project card

        Returns a Project Card object
        """
        card_suffix = path_to_card.split(".")[-1].lower()

        if card_suffix in ["yaml", "yml"]:
            attribute_dictionary = ProjectCard.read_yml(path_to_card)
        elif card_suffix in ["wrangler", "wr"]:
            attribute_dictionary = ProjectCard.read_wrangler_card(path_to_card)
        else:
            msg = f"Card should have a suffix of yaml, yml, wrangler, or wr. \
                Found suffix: {card_suffix}"
            raise ValueError(msg)

        card = ProjectCard(attribute_dictionary)

        if card.project in ProjectCard.UNSPECIFIED_PROJECT_NAMES:
            msg = "Card must have valid project name: {}".format(path_to_card)
            WranglerLogger.error(msg)
            raise ValueError(msg)

        card.valid = False
        if validate:
            card.valid = ProjectCard.validate_project_card_schema(path_to_card)

        return card

    @staticmethod
    def read_wrangler_card(path_to_card: str) -> dict:
        """
        Reads wrangler project cards with YAML front matter and then python code.

        Args:
            path_to_card: where the project card is

        Returns: Attribute Dictionary for Project Card
        """
        WranglerLogger.debug("Reading Wrangler-Style Project Card")

        with open(path_to_card, "r") as cardfile:
            delim = cardfile.readline()
            WranglerLogger.debug("Using delimiter: {}".format(delim))
            _yaml, _pycode = cardfile.read().split(delim)
            WranglerLogger.debug("_yaml: {}\n_pycode: {}".format(_yaml, _pycode))

        attribute_dictionary = yaml.safe_load(_yaml.lower())
        attribute_dictionary["file"] = path_to_card
        attribute_dictionary["pycode"] = _pycode.lstrip("\n")

        return attribute_dictionary

    @staticmethod
    def read_yml(path_to_card: str) -> dict:
        """
        Reads "normal" wrangler project cards defined in YAML.

        Args:
            path_to_card: where the project card is

        Returns: Attribute Dictionary for Project Card
        """
        WranglerLogger.debug("Reading YAML-Style Project Card")

        with open(path_to_card, "r") as cardfile:
            attribute_dictionary = yaml.safe_load(cardfile.read().lower())
            attribute_dictionary["file"] = path_to_card

        return attribute_dictionary

    def write(self, filename: str = None):
        """
        Writes project card dictionary to YAML file
        """
        if not filename:
            from network_wrangler.utils.geo import make_slug

            filename = make_slug(self.project) + ".yml"

        # import collections
        # out_dict = collections.OrderedDict()
        out_dict = {}
        out_dict["project"] = None
        out_dict["tags"] = ""
        out_dict["dependencies"] = ""
        out_dict.update(self.__dict__)

        with open(filename, "w") as outfile:
            yaml.dump(out_dict, outfile, default_flow_style=False, sort_keys=False)

        WranglerLogger.info("Wrote project card to: {}".format(filename))

    @staticmethod
    def validate_project_card_schema(
        card_file, card_schema_file: str = "project_card.json"
    ) -> bool:
        """
        Tests project card schema validity by evaluating if it conforms to the schemas
        returns: boolean
        """
        if not os.path.exists(card_schema_file):
            base_path = os.path.join(
                os.path.dirname(os.path.realpath(__file__)), "schemas"
            )
            card_schema_file = os.path.join(base_path, card_schema_file)

        with open(card_schema_file) as schema_json_file:
            schema = json.load(schema_json_file)

        with open(card_file, "r") as card:
            card_json = yaml.safe_load(card)

        try:
            validate(card_json, schema)
            return True

        except ValidationError as exc:
            msg = "Failed Project Card validation: Validation Error\n"
            msg += f"   Project Card File Loc:{card_file}\n"
            msg += f"   Project Card Schema Loc:{card_schema_file}\n"
            msg += f"      {exc.message}\n"
            WranglerLogger.error(msg)

        except SchemaError as exc:
            msg = "Failed Project Card schema validation: Schema Error"
            msg += f"   Project Card Schema Loc:{card_schema_file}"
            msg += f"      {exc.message}\n"
            WranglerLogger.error(msg)

        except yaml.YAMLError as exc:
            WranglerLogger.error(exc.message)

    def has_any_tags(self, tags: Collection[str]) -> bool:
        """Returns true if ProjectCard has at lest one tag in tags list.

        args:
            tags: list of tags to search for
        """
        if tags and set(tags).isdisjoint(self.tags):
            WranglerLogger.debug(
                f"Project card tags: {self.tags} don't match search tags: {tags}"
            )
            return False
        return True

    @staticmethod
<<<<<<< HEAD
    def build_link_selection_query(
        selection: dict,
        unique_model_link_identifiers: list,
        mode: List[str] = ["drive_access"],
        ignore=[],
=======
    def build_selection_query(
        selection: Mapping[str, Any],
        type: str = "links",
        unique_ids: Collection[str] = [],
        mode: Collection[str] = ["drive_access"],
        ignore: Collection[str] = [],
>>>>>>> 1aa5931b
    ):
        """Generates the query for selecting links within links_df.

        Args:
            selection: Selection dictionary from project card.
            type: one of "links" or "nodes"
            unique_ids: Properties which are unique in network and can be used
                for selecting individual links or nodes without other properties.
            mode: Limits selection to certain modes.
                Defaults to ["drive_access"].
            ignore: _description_. Defaults to [].

        Returns:
            _type_: _description_
        """
        sel_query = "("
        count = 0

        selection_keys = [k for li in selection[type] for k, v in li.items()]

        unique_ids_sel = list(set(unique_ids) & set(selection_keys))

        for li in selection[type]:
            for key, value in li.items():

                if key in ignore:
                    continue

                if unique_ids_sel and key not in unique_ids:
                    continue

                count = count + 1

                if isinstance(value, list):
                    sel_query = sel_query + "("
                    v = 1
                    for i in value:  # building an OR query with each element in list
                        if isinstance(i, str):
                            sel_query = sel_query + key + '.str.contains("' + i + '")'
                        else:
                            sel_query = sel_query + key + "==" + str(i)
                        if v != len(value):
                            sel_query = sel_query + " or "
                            v = v + 1
                    sel_query = sel_query + ")"
                elif isinstance(value, str):
                    sel_query = sel_query + key + "==" + '"' + str(value) + '"'
                else:
                    sel_query = sel_query + key + "==" + str(value)

                if not unique_ids_sel and count != (len(selection[type]) - len(ignore)):
                    sel_query = sel_query + " and "

                if unique_ids_sel and count != len(unique_ids_sel):
                    sel_query = sel_query + " and "

        if not unique_ids_sel:
            if count > 0:
                sel_query = sel_query + " and "

            # add mode query
            mode_sel = "(" + " or ".join(m + "==1" for m in mode) + ")"
            sel_query = sel_query + mode_sel

        sel_query = sel_query + ")"

        return sel_query<|MERGE_RESOLUTION|>--- conflicted
+++ resolved
@@ -4,13 +4,8 @@
 import os
 import yaml
 import json
-<<<<<<< HEAD
-from typing import List, Collection
+from typing import List, Collection, Mapping, Any
 from pathlib import Path
-=======
-from typing import Any, Collection, Mapping
-
->>>>>>> 1aa5931b
 from jsonschema import validate
 from jsonschema.exceptions import ValidationError
 from jsonschema.exceptions import SchemaError
@@ -217,20 +212,12 @@
         return True
 
     @staticmethod
-<<<<<<< HEAD
-    def build_link_selection_query(
-        selection: dict,
-        unique_model_link_identifiers: list,
-        mode: List[str] = ["drive_access"],
-        ignore=[],
-=======
     def build_selection_query(
         selection: Mapping[str, Any],
         type: str = "links",
         unique_ids: Collection[str] = [],
         mode: Collection[str] = ["drive_access"],
         ignore: Collection[str] = [],
->>>>>>> 1aa5931b
     ):
         """Generates the query for selecting links within links_df.
 
