--- conflicted
+++ resolved
@@ -2,11 +2,7 @@
  "cells": [
   {
    "cell_type": "code",
-<<<<<<< HEAD
-   "execution_count": 7,
-=======
    "execution_count": 1,
->>>>>>> 2047abef
    "metadata": {},
    "outputs": [],
    "source": [
@@ -25,11 +21,7 @@
   },
   {
    "cell_type": "code",
-<<<<<<< HEAD
-   "execution_count": 8,
-=======
    "execution_count": 2,
->>>>>>> 2047abef
    "metadata": {},
    "outputs": [],
    "source": [
