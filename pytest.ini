[pytest]
markers =
    basic: simple test to make sure things run
    transit: transit tests
    roadway: roadway tests
    scenario: scenario tests
    menow: the one i am working on now
    ashish: the tests ashish is working on
    managed: managed lanes
    test_ml: .
    geography: .
    schema: data schema tests
<<<<<<< HEAD
    dependencies: .
    performance: .
    failing: tests that are known to be failing and need to be fixed
=======
    dependencies: 
    skip-ci: test should be skipped in continuous integration
>>>>>>> 99bba3cf
<|MERGE_RESOLUTION|>--- conflicted
+++ resolved
@@ -10,11 +10,6 @@
     test_ml: .
     geography: .
     schema: data schema tests
-<<<<<<< HEAD
     dependencies: .
     performance: .
-    failing: tests that are known to be failing and need to be fixed
-=======
-    dependencies: 
-    skip-ci: test should be skipped in continuous integration
->>>>>>> 99bba3cf
+    failing: tests that are known to be failing and need to be fixed