project: 6th Street Transitway
category: Roadway Property Change
tags:
<<<<<<< HEAD
   - ['example']
dependencies:
  prerequisite: []
  corequisite: []
=======
   - 'example'
dependencies:
  prerequisites: []
  corequisites: []
>>>>>>> f44ff126
  conflicts: []
facility:
  link:
     - name:
        - '6th'
        - 'Sixth'
        - 'sixth'
  A:
    osmNodeId: '187899923'       # Jackson St
  B:
    osmNodeId: '187865924'       # Robert St N
properties:
  - property: LANES
    existing: 1
    set: 2
  - property: isTranLink
    set: 1
  - property: isDriveLink
    set: 0
notes: Transitions 6th St E to transitway<|MERGE_RESOLUTION|>--- conflicted
+++ resolved
@@ -1,17 +1,10 @@
 project: 6th Street Transitway
 category: Roadway Property Change
 tags:
-<<<<<<< HEAD
-   - ['example']
-dependencies:
-  prerequisite: []
-  corequisite: []
-=======
    - 'example'
 dependencies:
   prerequisites: []
   corequisites: []
->>>>>>> f44ff126
   conflicts: []
 facility:
   link:
